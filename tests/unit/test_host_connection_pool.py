--- conflicted
+++ resolved
@@ -17,15 +17,7 @@
 
 from cassandra.shard_info import _ShardingInfo
 
-<<<<<<< HEAD
-try:
-    import unittest2 as unittest
-except ImportError:
-    import unittest  # noqa
-    import unittest.mock as mock
-=======
 import unittest
->>>>>>> 9a645c58
 
 from mock import Mock, NonCallableMagicMock, MagicMock
 from threading import Thread, Event, Lock
@@ -36,12 +28,9 @@
 from cassandra.pool import Host, NoConnectionsAvailable
 from cassandra.policies import HostDistance, SimpleConvictionPolicy
 
-<<<<<<< HEAD
 LOGGER = logging.getLogger(__name__)
 
 
-=======
->>>>>>> 9a645c58
 class _PoolTests(unittest.TestCase):
     __test__ = False
     PoolImpl = None
@@ -61,11 +50,7 @@
         session.cluster.connection_factory.return_value = conn
 
         pool = self.PoolImpl(host, HostDistance.LOCAL, session)
-<<<<<<< HEAD
-        session.cluster.connection_factory.assert_called_once_with(host.endpoint, owning_pool=pool)
-=======
-        session.cluster.connection_factory.assert_called_once_with(host.endpoint, on_orphaned_stream_released=pool.on_orphaned_stream_released)
->>>>>>> 9a645c58
+        session.cluster.connection_factory.assert_called_once_with(host.endpoint, on_orphaned_stream_released=pool.on_orphaned_stream_released)
 
         c, request_id = pool.borrow_connection(timeout=0.01)
         self.assertIs(c, conn)
@@ -84,11 +69,7 @@
         session.cluster.connection_factory.return_value = conn
 
         pool = self.PoolImpl(host, HostDistance.LOCAL, session)
-<<<<<<< HEAD
-        session.cluster.connection_factory.assert_called_once_with(host.endpoint, owning_pool=pool)
-=======
-        session.cluster.connection_factory.assert_called_once_with(host.endpoint, on_orphaned_stream_released=pool.on_orphaned_stream_released)
->>>>>>> 9a645c58
+        session.cluster.connection_factory.assert_called_once_with(host.endpoint, on_orphaned_stream_released=pool.on_orphaned_stream_released)
 
         pool.borrow_connection(timeout=0.01)
         self.assertEqual(1, conn.in_flight)
@@ -107,11 +88,7 @@
         session.cluster.connection_factory.return_value = conn
 
         pool = self.PoolImpl(host, HostDistance.LOCAL, session)
-<<<<<<< HEAD
-        session.cluster.connection_factory.assert_called_once_with(host.endpoint, owning_pool=pool)
-=======
-        session.cluster.connection_factory.assert_called_once_with(host.endpoint, on_orphaned_stream_released=pool.on_orphaned_stream_released)
->>>>>>> 9a645c58
+        session.cluster.connection_factory.assert_called_once_with(host.endpoint, on_orphaned_stream_released=pool.on_orphaned_stream_released)
 
         pool.borrow_connection(timeout=0.01)
         self.assertEqual(1, conn.in_flight)
@@ -139,11 +116,7 @@
         session.cluster.get_max_connections_per_host.return_value = 2
 
         pool = self.PoolImpl(host, HostDistance.LOCAL, session)
-<<<<<<< HEAD
-        session.cluster.connection_factory.assert_called_once_with(host.endpoint, owning_pool=pool)
-=======
-        session.cluster.connection_factory.assert_called_once_with(host.endpoint, on_orphaned_stream_released=pool.on_orphaned_stream_released)
->>>>>>> 9a645c58
+        session.cluster.connection_factory.assert_called_once_with(host.endpoint, on_orphaned_stream_released=pool.on_orphaned_stream_released)
 
         pool.borrow_connection(timeout=0.01)
         self.assertEqual(1, conn.in_flight)
@@ -166,11 +139,7 @@
         session.cluster.connection_factory.return_value = conn
 
         pool = self.PoolImpl(host, HostDistance.LOCAL, session)
-<<<<<<< HEAD
-        session.cluster.connection_factory.assert_called_once_with(host.endpoint, owning_pool=pool)
-=======
-        session.cluster.connection_factory.assert_called_once_with(host.endpoint, on_orphaned_stream_released=pool.on_orphaned_stream_released)
->>>>>>> 9a645c58
+        session.cluster.connection_factory.assert_called_once_with(host.endpoint, on_orphaned_stream_released=pool.on_orphaned_stream_released)
 
         pool.borrow_connection(timeout=0.01)
         conn.is_defunct = True
@@ -191,11 +160,7 @@
         session.cluster.shard_aware_options = ShardAwareOptions()
 
         pool = self.PoolImpl(host, HostDistance.LOCAL, session)
-<<<<<<< HEAD
-        session.cluster.connection_factory.assert_called_once_with(host.endpoint, owning_pool=pool)
-=======
-        session.cluster.connection_factory.assert_called_once_with(host.endpoint, on_orphaned_stream_released=pool.on_orphaned_stream_released)
->>>>>>> 9a645c58
+        session.cluster.connection_factory.assert_called_once_with(host.endpoint, on_orphaned_stream_released=pool.on_orphaned_stream_released)
 
         pool.borrow_connection(timeout=0.01)
         conn.is_defunct = True
@@ -220,11 +185,7 @@
         session.cluster.connection_factory.return_value = conn
 
         pool = self.PoolImpl(host, HostDistance.LOCAL, session)
-<<<<<<< HEAD
-        session.cluster.connection_factory.assert_called_once_with(host.endpoint, owning_pool=pool)
-=======
-        session.cluster.connection_factory.assert_called_once_with(host.endpoint, on_orphaned_stream_released=pool.on_orphaned_stream_released)
->>>>>>> 9a645c58
+        session.cluster.connection_factory.assert_called_once_with(host.endpoint, on_orphaned_stream_released=pool.on_orphaned_stream_released)
 
         pool.borrow_connection(timeout=0.01)
         conn.is_closed = True
