# Copyright 2013-2015 DataStax, Inc.
#
# Licensed under the Apache License, Version 2.0 (the "License");
# you may not use this file except in compliance with the License.
# You may obtain a copy of the License at
#
# http://www.apache.org/licenses/LICENSE-2.0
#
# Unless required by applicable law or agreed to in writing, software
# distributed under the License is distributed on an "AS IS" BASIS,
# WITHOUT WARRANTIES OR CONDITIONS OF ANY KIND, either express or implied.
# See the License for the specific language governing permissions and
# limitations under the License.
import os
from cassandra.concurrent import execute_concurrent


try:
    import unittest2 as unittest
except ImportError:
    import unittest  # noqa

from cassandra import ConsistencyLevel
from cassandra.query import (PreparedStatement, BoundStatement, SimpleStatement,
                             BatchStatement, BatchType, dict_factory)
from cassandra.cluster import Cluster
from cassandra.policies import HostDistance

from tests.integration import use_singledc, PROTOCOL_VERSION


def setup_module():
    use_singledc()


class QueryTests(unittest.TestCase):

    def test_query(self):
        cluster = Cluster(protocol_version=PROTOCOL_VERSION)
        session = cluster.connect()

        prepared = session.prepare(
            """
            INSERT INTO test3rf.test (k, v) VALUES  (?, ?)
            """)

        self.assertIsInstance(prepared, PreparedStatement)
        bound = prepared.bind((1, None))
        self.assertIsInstance(bound, BoundStatement)
        self.assertEqual(2, len(bound.values))
        session.execute(bound)
        self.assertEqual(bound.routing_key, b'\x00\x00\x00\x01')

        cluster.shutdown()

    def test_trace_prints_okay(self):
        """
        Code coverage to ensure trace prints to string without error
        """

        cluster = Cluster(protocol_version=PROTOCOL_VERSION)
        session = cluster.connect()

        query = "SELECT * FROM system.local"
        statement = SimpleStatement(query)
        session.execute(statement, trace=True)

        # Ensure this does not throw an exception
        str(statement.trace)
        for event in statement.trace.events:
            str(event)

        cluster.shutdown()

    def test_trace_id_to_query(self):
        cluster = Cluster(protocol_version=PROTOCOL_VERSION)
        session = cluster.connect()

        query = "SELECT * FROM system.local"
        statement = SimpleStatement(query)
        self.assertIsNone(statement.trace_id)
        future = session.execute_async(statement, trace=True)

        # query should have trace_id, even before trace is obtained
        future.result()
        self.assertIsNotNone(statement.trace_id)

        cluster.shutdown()

    def test_trace_ignores_row_factory(self):
        cluster = Cluster(protocol_version=PROTOCOL_VERSION)
        session = cluster.connect()
        session.row_factory = dict_factory

        query = "SELECT * FROM system.local"
        statement = SimpleStatement(query)
        session.execute(statement, trace=True)

        # Ensure this does not throw an exception
        str(statement.trace)
        for event in statement.trace.events:
            str(event)

        cluster.shutdown()

    def test_client_ip_in_trace(self):
        """
        Test to validate that client trace contains client ip information.

        creates a simple query and ensures that the client trace information is present. This will
        only be the case if the c* version is 2.2 or greater

<<<<<<< HEAD

        @since 2.6.0
=======
        @since 2.6
>>>>>>> 8d68dc2c
        @jira_ticket PYTHON-235
        @expected_result client address should be present in C* >= 2.2, otherwise should be none.

        @test_category tracing
<<<<<<< HEAD
+       """
        #The current version on the trunk doesn't have the version set to 2.2 yet.
        #For now we will use the protocol version. Once they update the version on C* trunk
        #we can use the C*. See below
        #self._cass_version, self._cql_version = get_server_versions()
        #if self._cass_version < (2, 2):
        #   raise unittest.SkipTest("Client IP was not present in trace until C* 2.2")
=======
        """

>>>>>>> 8d68dc2c
        if PROTOCOL_VERSION < 4:
            raise unittest.SkipTest(
                "Protocol 4+ is required for client ip tracing, currently testing against %r"
                % (PROTOCOL_VERSION,))

        cluster = Cluster(protocol_version=PROTOCOL_VERSION)
        session = cluster.connect()

        # Make simple query with trace enabled
        query = "SELECT * FROM system.local"
        statement = SimpleStatement(query)
        response_future = session.execute_async(statement, trace=True)
        response_future.result(timeout=10.0)
        current_host = response_future._current_host.address

        # Fetch the client_ip from the trace.
        trace = response_future.get_query_trace(max_wait=2.0)
        client_ip = trace.client
<<<<<<< HEAD
        # Ensure that ip is set
        self.assertIsNotNone(client_ip,"Client IP was not set in trace with C* >= 2.2")
        self.assertEqual(client_ip,current_host,"Client IP from trace did not match the expected value")
=======

        # Ensure that ip is set for c* >2.2
        self.assertIsNotNone(client_ip, "Client IP was not set in trace with C* > 2.2")
        self.assertEqual(client_ip, current_host, "Client IP from trace did not match the expected value")

>>>>>>> 8d68dc2c
        cluster.shutdown()


class PreparedStatementTests(unittest.TestCase):

    def setUp(self):
        self.cluster = Cluster(protocol_version=PROTOCOL_VERSION)
        self.session = self.cluster.connect()

    def tearDown(self):
        self.cluster.shutdown()

    def test_routing_key(self):
        """
        Simple code coverage to ensure routing_keys can be accessed
        """
        prepared = self.session.prepare(
            """
            INSERT INTO test3rf.test (k, v) VALUES  (?, ?)
            """)

        self.assertIsInstance(prepared, PreparedStatement)
        bound = prepared.bind((1, None))
        self.assertEqual(bound.routing_key, b'\x00\x00\x00\x01')

    def test_empty_routing_key_indexes(self):
        """
        Ensure when routing_key_indexes are blank,
        the routing key should be None
        """
        prepared = self.session.prepare(
            """
            INSERT INTO test3rf.test (k, v) VALUES  (?, ?)
            """)
        prepared.routing_key_indexes = None

        self.assertIsInstance(prepared, PreparedStatement)
        bound = prepared.bind((1, None))
        self.assertEqual(bound.routing_key, None)

    def test_predefined_routing_key(self):
        """
        Basic test that ensures _set_routing_key()
        overrides the current routing key
        """
        prepared = self.session.prepare(
            """
            INSERT INTO test3rf.test (k, v) VALUES  (?, ?)
            """)

        self.assertIsInstance(prepared, PreparedStatement)
        bound = prepared.bind((1, None))
        bound._set_routing_key('fake_key')
        self.assertEqual(bound.routing_key, 'fake_key')

    def test_multiple_routing_key_indexes(self):
        """
        Basic test that uses a fake routing_key_index
        """
        prepared = self.session.prepare(
            """
            INSERT INTO test3rf.test (k, v) VALUES  (?, ?)
            """)
        self.assertIsInstance(prepared, PreparedStatement)

        prepared.routing_key_indexes = [0, 1]
        bound = prepared.bind((1, 2))
        self.assertEqual(bound.routing_key, b'\x00\x04\x00\x00\x00\x01\x00\x00\x04\x00\x00\x00\x02\x00')

        prepared.routing_key_indexes = [1, 0]
        bound = prepared.bind((1, 2))
        self.assertEqual(bound.routing_key, b'\x00\x04\x00\x00\x00\x02\x00\x00\x04\x00\x00\x00\x01\x00')

    def test_bound_keyspace(self):
        """
        Ensure that bound.keyspace works as expected
        """
        prepared = self.session.prepare(
            """
            INSERT INTO test3rf.test (k, v) VALUES  (?, ?)
            """)

        self.assertIsInstance(prepared, PreparedStatement)
        bound = prepared.bind((1, 2))
        self.assertEqual(bound.keyspace, 'test3rf')


class PrintStatementTests(unittest.TestCase):
    """
    Test that shows the format used when printing Statements
    """

    def test_simple_statement(self):
        """
        Highlight the format of printing SimpleStatements
        """

        ss = SimpleStatement('SELECT * FROM test3rf.test', consistency_level=ConsistencyLevel.ONE)
        self.assertEqual(str(ss),
                         '<SimpleStatement query="SELECT * FROM test3rf.test", consistency=ONE>')

    def test_prepared_statement(self):
        """
        Highlight the difference between Prepared and Bound statements
        """

        cluster = Cluster(protocol_version=PROTOCOL_VERSION)
        session = cluster.connect()

        prepared = session.prepare('INSERT INTO test3rf.test (k, v) VALUES (?, ?)')
        prepared.consistency_level = ConsistencyLevel.ONE

        self.assertEqual(str(prepared),
                         '<PreparedStatement query="INSERT INTO test3rf.test (k, v) VALUES (?, ?)", consistency=ONE>')

        bound = prepared.bind((1, 2))
        self.assertEqual(str(bound),
                         '<BoundStatement query="INSERT INTO test3rf.test (k, v) VALUES (?, ?)", values=(1, 2), consistency=ONE>')

        cluster.shutdown()


class BatchStatementTests(unittest.TestCase):

    def setUp(self):
        if PROTOCOL_VERSION < 2:
            raise unittest.SkipTest(
                "Protocol 2.0+ is required for BATCH operations, currently testing against %r"
                % (PROTOCOL_VERSION,))

        self.cluster = Cluster(protocol_version=PROTOCOL_VERSION)
        if PROTOCOL_VERSION < 3:
            self.cluster.set_core_connections_per_host(HostDistance.LOCAL, 1)
        self.session = self.cluster.connect()

        self.session.execute("TRUNCATE test3rf.test")

    def tearDown(self):
        self.cluster.shutdown()

    def confirm_results(self):
        keys = set()
        values = set()
        results = self.session.execute("SELECT * FROM test3rf.test")
        for result in results:
            keys.add(result.k)
            values.add(result.v)

        self.assertEqual(set(range(10)), keys)
        self.assertEqual(set(range(10)), values)

    def test_string_statements(self):
        batch = BatchStatement(BatchType.LOGGED)
        for i in range(10):
            batch.add("INSERT INTO test3rf.test (k, v) VALUES (%s, %s)", (i, i))

        self.session.execute(batch)
        self.session.execute_async(batch).result()
        self.confirm_results()

    def test_simple_statements(self):
        batch = BatchStatement(BatchType.LOGGED)
        for i in range(10):
            batch.add(SimpleStatement("INSERT INTO test3rf.test (k, v) VALUES (%s, %s)"), (i, i))

        self.session.execute(batch)
        self.session.execute_async(batch).result()
        self.confirm_results()

    def test_prepared_statements(self):
        prepared = self.session.prepare("INSERT INTO test3rf.test (k, v) VALUES (?, ?)")

        batch = BatchStatement(BatchType.LOGGED)
        for i in range(10):
            batch.add(prepared, (i, i))

        self.session.execute(batch)
        self.session.execute_async(batch).result()
        self.confirm_results()

    def test_bound_statements(self):
        prepared = self.session.prepare("INSERT INTO test3rf.test (k, v) VALUES (?, ?)")

        batch = BatchStatement(BatchType.LOGGED)
        for i in range(10):
            batch.add(prepared.bind((i, i)))

        self.session.execute(batch)
        self.session.execute_async(batch).result()
        self.confirm_results()

    def test_no_parameters(self):
        batch = BatchStatement(BatchType.LOGGED)
        batch.add("INSERT INTO test3rf.test (k, v) VALUES (0, 0)")
        batch.add("INSERT INTO test3rf.test (k, v) VALUES (1, 1)", ())
        batch.add(SimpleStatement("INSERT INTO test3rf.test (k, v) VALUES (2, 2)"))
        batch.add(SimpleStatement("INSERT INTO test3rf.test (k, v) VALUES (3, 3)"), ())

        prepared = self.session.prepare("INSERT INTO test3rf.test (k, v) VALUES (4, 4)")
        batch.add(prepared)
        batch.add(prepared, ())
        batch.add(prepared.bind([]))
        batch.add(prepared.bind([]), ())

        batch.add("INSERT INTO test3rf.test (k, v) VALUES (5, 5)", ())
        batch.add("INSERT INTO test3rf.test (k, v) VALUES (6, 6)", ())
        batch.add("INSERT INTO test3rf.test (k, v) VALUES (7, 7)", ())
        batch.add("INSERT INTO test3rf.test (k, v) VALUES (8, 8)", ())
        batch.add("INSERT INTO test3rf.test (k, v) VALUES (9, 9)", ())

        self.assertRaises(ValueError, batch.add, prepared.bind([]), (1))
        self.assertRaises(ValueError, batch.add, prepared.bind([]), (1, 2))
        self.assertRaises(ValueError, batch.add, prepared.bind([]), (1, 2, 3))

        self.session.execute(batch)
        self.confirm_results()


class SerialConsistencyTests(unittest.TestCase):
    def setUp(self):
        if PROTOCOL_VERSION < 2:
            raise unittest.SkipTest(
                "Protocol 2.0+ is required for Serial Consistency, currently testing against %r"
                % (PROTOCOL_VERSION,))

        self.cluster = Cluster(protocol_version=PROTOCOL_VERSION)
        if PROTOCOL_VERSION < 3:
            self.cluster.set_core_connections_per_host(HostDistance.LOCAL, 1)
        self.session = self.cluster.connect()

    def tearDown(self):
        self.cluster.shutdown()

    def test_conditional_update(self):
        self.session.execute("INSERT INTO test3rf.test (k, v) VALUES (0, 0)")
        statement = SimpleStatement(
            "UPDATE test3rf.test SET v=1 WHERE k=0 IF v=1",
            serial_consistency_level=ConsistencyLevel.SERIAL)
        # crazy test, but PYTHON-299
        # TODO: expand to check more parameters get passed to statement, and on to messages
        self.assertEqual(statement.serial_consistency_level, ConsistencyLevel.SERIAL)
        future = self.session.execute_async(statement)
        result = future.result()
        self.assertEqual(future.message.serial_consistency_level, ConsistencyLevel.SERIAL)
        self.assertEqual(1, len(result))
        self.assertFalse(result[0].applied)

        statement = SimpleStatement(
            "UPDATE test3rf.test SET v=1 WHERE k=0 IF v=0",
            serial_consistency_level=ConsistencyLevel.LOCAL_SERIAL)
        self.assertEqual(statement.serial_consistency_level, ConsistencyLevel.LOCAL_SERIAL)
        future = self.session.execute_async(statement)
        result = future.result()
        self.assertEqual(future.message.serial_consistency_level, ConsistencyLevel.LOCAL_SERIAL)
        self.assertEqual(1, len(result))
        self.assertTrue(result[0].applied)

    def test_conditional_update_with_prepared_statements(self):
        self.session.execute("INSERT INTO test3rf.test (k, v) VALUES (0, 0)")
        statement = self.session.prepare(
            "UPDATE test3rf.test SET v=1 WHERE k=0 IF v=2")

        statement.serial_consistency_level = ConsistencyLevel.SERIAL
        future = self.session.execute_async(statement)
        result = future.result()
        self.assertEqual(future.message.serial_consistency_level, ConsistencyLevel.SERIAL)
        self.assertEqual(1, len(result))
        self.assertFalse(result[0].applied)

        statement = self.session.prepare(
            "UPDATE test3rf.test SET v=1 WHERE k=0 IF v=0")
        bound = statement.bind(())
        bound.serial_consistency_level = ConsistencyLevel.LOCAL_SERIAL
        future = self.session.execute_async(bound)
        result = future.result()
        self.assertEqual(future.message.serial_consistency_level, ConsistencyLevel.LOCAL_SERIAL)
        self.assertEqual(1, len(result))
        self.assertTrue(result[0].applied)

    def test_conditional_update_with_batch_statements(self):
        self.session.execute("INSERT INTO test3rf.test (k, v) VALUES (0, 0)")
        statement = BatchStatement(serial_consistency_level=ConsistencyLevel.SERIAL)
        statement.add("UPDATE test3rf.test SET v=1 WHERE k=0 IF v=1")
        self.assertEqual(statement.serial_consistency_level, ConsistencyLevel.SERIAL)
        future = self.session.execute_async(statement)
        result = future.result()
        self.assertEqual(future.message.serial_consistency_level, ConsistencyLevel.SERIAL)
        self.assertEqual(1, len(result))
        self.assertFalse(result[0].applied)

        statement = BatchStatement(serial_consistency_level=ConsistencyLevel.LOCAL_SERIAL)
        statement.add("UPDATE test3rf.test SET v=1 WHERE k=0 IF v=0")
        self.assertEqual(statement.serial_consistency_level, ConsistencyLevel.LOCAL_SERIAL)
        future = self.session.execute_async(statement)
        result = future.result()
        self.assertEqual(future.message.serial_consistency_level, ConsistencyLevel.LOCAL_SERIAL)
        self.assertEqual(1, len(result))
        self.assertTrue(result[0].applied)

    def test_bad_consistency_level(self):
        statement = SimpleStatement("foo")
        self.assertRaises(ValueError, setattr, statement, 'serial_consistency_level', ConsistencyLevel.ONE)
        self.assertRaises(ValueError, SimpleStatement, 'foo', serial_consistency_level=ConsistencyLevel.ONE)


class LightweightTransactionTests(unittest.TestCase):
    def setUp(self):
        """
        Test is skipped if run with cql version < 2

        """
        if PROTOCOL_VERSION < 2:
            raise unittest.SkipTest(
                "Protocol 2.0+ is required for Lightweight transactions, currently testing against %r"
                % (PROTOCOL_VERSION,))

        self.cluster = Cluster(protocol_version=PROTOCOL_VERSION)
        self.session = self.cluster.connect()

        ddl = '''
            CREATE TABLE test3rf.lwt (
                k int PRIMARY KEY,
                v int )'''
        self.session.execute(ddl)

    def tearDown(self):
        """
        Shutdown cluster
        """
        self.session.execute("DROP TABLE test3rf.lwt")
        self.cluster.shutdown()

    def test_no_connection_refused_on_timeout(self):
        """
        Test for PYTHON-91 "Connection closed after LWT timeout"
        Verifies that connection to the cluster is not shut down when timeout occurs.
        Number of iterations can be specified with LWT_ITERATIONS environment variable.
        Default value is 1000
        """
        insert_statement = self.session.prepare("INSERT INTO test3rf.lwt (k, v) VALUES (0, 0) IF NOT EXISTS")
        delete_statement = self.session.prepare("DELETE FROM test3rf.lwt WHERE k = 0 IF EXISTS")

        iterations = int(os.getenv("LWT_ITERATIONS", 1000))

        # Prepare series of parallel statements
        statements_and_params = []
        for i in range(iterations):
            statements_and_params.append((insert_statement, ()))
            statements_and_params.append((delete_statement, ()))

        received_timeout = False
        results = execute_concurrent(self.session, statements_and_params, raise_on_first_error=False)
        for (success, result) in results:
            if success:
                continue
            else:
                # In this case result is an exception
                if type(result).__name__ == "NoHostAvailable":
                    self.fail("PYTHON-91: Disconnected from Cassandra: %s" % result.message)
                if type(result).__name__ == "WriteTimeout":
                    received_timeout = True
                    continue
                if type(result).__name__ == "ReadTimeout":
                    continue
                self.fail("Unexpected exception %s: %s" % (type(result).__name__, result.message))

        # Make sure test passed
        self.assertTrue(received_timeout)


class BatchStatementDefaultRoutingKeyTests(unittest.TestCase):
    # Test for PYTHON-126: BatchStatement.add() should set the routing key of the first added prepared statement

    def setUp(self):
        if PROTOCOL_VERSION < 2:
            raise unittest.SkipTest(
                "Protocol 2.0+ is required for BATCH operations, currently testing against %r"
                % (PROTOCOL_VERSION,))
        self.cluster = Cluster(protocol_version=PROTOCOL_VERSION)
        self.session = self.cluster.connect()
        query = """
                INSERT INTO test3rf.test (k, v) VALUES  (?, ?)
                """
        self.simple_statement = SimpleStatement(query, routing_key='ss_rk', keyspace='keyspace_name')
        self.prepared = self.session.prepare(query)

    def tearDown(self):
        self.cluster.shutdown()

    def test_rk_from_bound(self):
        """
        batch routing key is inherited from BoundStatement
        """
        bound = self.prepared.bind((1, None))
        batch = BatchStatement()
        batch.add(bound)
        self.assertIsNotNone(batch.routing_key)
        self.assertEqual(batch.routing_key, bound.routing_key)

    def test_rk_from_simple(self):
        """
        batch routing key is inherited from SimpleStatement
        """
        batch = BatchStatement()
        batch.add(self.simple_statement)
        self.assertIsNotNone(batch.routing_key)
        self.assertEqual(batch.routing_key, self.simple_statement.routing_key)

    def test_inherit_first_rk_bound(self):
        """
        compound batch inherits the first routing key of the first added statement (bound statement is first)
        """
        bound = self.prepared.bind((100000000, None))
        batch = BatchStatement()
        batch.add("ss with no rk")
        batch.add(bound)
        batch.add(self.simple_statement)

        for i in range(3):
            batch.add(self.prepared, (i, i))

        self.assertIsNotNone(batch.routing_key)
        self.assertEqual(batch.routing_key, bound.routing_key)

    def test_inherit_first_rk_simple_statement(self):
        """
        compound batch inherits the first routing key of the first added statement (Simplestatement is first)
        """
        bound = self.prepared.bind((1, None))
        batch = BatchStatement()
        batch.add("ss with no rk")
        batch.add(self.simple_statement)
        batch.add(bound)

        for i in range(10):
            batch.add(self.prepared, (i, i))

        self.assertIsNotNone(batch.routing_key)
        self.assertEqual(batch.routing_key, self.simple_statement.routing_key)

    def test_inherit_first_rk_prepared_param(self):
        """
        compound batch inherits the first routing key of the first added statement (prepared statement is first)
        """
        bound = self.prepared.bind((2, None))
        batch = BatchStatement()
        batch.add("ss with no rk")
        batch.add(self.prepared, (1, 0))
        batch.add(bound)
        batch.add(self.simple_statement)

        self.assertIsNotNone(batch.routing_key)
        self.assertEqual(batch.routing_key, self.prepared.bind((1, 0)).routing_key)
<|MERGE_RESOLUTION|>--- conflicted
+++ resolved
@@ -110,28 +110,19 @@
         creates a simple query and ensures that the client trace information is present. This will
         only be the case if the c* version is 2.2 or greater
 
-<<<<<<< HEAD
-
         @since 2.6.0
-=======
-        @since 2.6
->>>>>>> 8d68dc2c
         @jira_ticket PYTHON-235
         @expected_result client address should be present in C* >= 2.2, otherwise should be none.
 
         @test_category tracing
-<<<<<<< HEAD
-+       """
         #The current version on the trunk doesn't have the version set to 2.2 yet.
         #For now we will use the protocol version. Once they update the version on C* trunk
         #we can use the C*. See below
         #self._cass_version, self._cql_version = get_server_versions()
         #if self._cass_version < (2, 2):
         #   raise unittest.SkipTest("Client IP was not present in trace until C* 2.2")
-=======
-        """
-
->>>>>>> 8d68dc2c
+        """
+
         if PROTOCOL_VERSION < 4:
             raise unittest.SkipTest(
                 "Protocol 4+ is required for client ip tracing, currently testing against %r"
@@ -150,17 +141,11 @@
         # Fetch the client_ip from the trace.
         trace = response_future.get_query_trace(max_wait=2.0)
         client_ip = trace.client
-<<<<<<< HEAD
+
         # Ensure that ip is set
-        self.assertIsNotNone(client_ip,"Client IP was not set in trace with C* >= 2.2")
-        self.assertEqual(client_ip,current_host,"Client IP from trace did not match the expected value")
-=======
-
-        # Ensure that ip is set for c* >2.2
-        self.assertIsNotNone(client_ip, "Client IP was not set in trace with C* > 2.2")
+        self.assertIsNotNone(client_ip, "Client IP was not set in trace with C* >= 2.2")
         self.assertEqual(client_ip, current_host, "Client IP from trace did not match the expected value")
 
->>>>>>> 8d68dc2c
         cluster.shutdown()
 
 
@@ -613,4 +598,4 @@
         batch.add(self.simple_statement)
 
         self.assertIsNotNone(batch.routing_key)
-        self.assertEqual(batch.routing_key, self.prepared.bind((1, 0)).routing_key)
+        self.assertEqual(batch.routing_key, self.prepared.bind((1, 0)).routing_key)