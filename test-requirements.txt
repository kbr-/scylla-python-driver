--- conflicted
+++ resolved
@@ -2,12 +2,6 @@
 scales
 nose
 mock>1.1
-<<<<<<< HEAD
-#ccm>=2.1.2
-unittest2; python_version < '3.5'
-=======
-ccm>=2.1.2
->>>>>>> 9a645c58
 pytz
 sure
 pure-sasl
