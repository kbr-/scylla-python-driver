import errno
from functools import wraps, partial
import logging
<<<<<<< HEAD
import sys
from threading import Event, Lock, RLock

if 'gevent.monkey' in sys.modules:
    from gevent.queue import Queue
else:
    from Queue import Queue
=======
from threading import Event, RLock
from Queue import Queue
>>>>>>> 1442b211

from cassandra import ConsistencyLevel, AuthenticationFailed, OperationTimedOut
from cassandra.marshal import int8_unpack, int32_pack
from cassandra.decoder import (ReadyMessage, AuthenticateMessage, OptionsMessage,
                               StartupMessage, ErrorMessage, CredentialsMessage,
                               QueryMessage, ResultMessage, decode_response,
                               InvalidRequestException, SupportedMessage)


log = logging.getLogger(__name__)

locally_supported_compressions = {}

try:
    import snappy
except ImportError:
    pass
else:
    # work around apparently buggy snappy decompress
    def decompress(byts):
        if byts == '\x00':
            return ''
        return snappy.decompress(byts)
    locally_supported_compressions['snappy'] = (snappy.compress, decompress)

try:
    import lz4
except ImportError:
    pass
else:

    # Cassandra writes the uncompressed message length in big endian order,
    # but the lz4 lib requires little endian order, so we wrap these
    # functions to handle that

    def lz4_compress(byts):
        # write length in big-endian instead of little-endian
        return int32_pack(len(byts)) + lz4.compress(byts)[4:]

    def lz4_decompress(byts):
        # flip from big-endian to little-endian
        return lz4.decompress(byts[3::-1] + byts[4:])

    locally_supported_compressions['lz4'] = (lz4_compress, lz4_decompress)


MAX_STREAM_PER_CONNECTION = 127

PROTOCOL_VERSION = 0x01
PROTOCOL_VERSION_MASK = 0x7f

HEADER_DIRECTION_FROM_CLIENT = 0x00
HEADER_DIRECTION_TO_CLIENT = 0x80
HEADER_DIRECTION_MASK = 0x80

NONBLOCKING = (errno.EAGAIN, errno.EWOULDBLOCK)


class ConnectionException(Exception):
    """
    An unrecoverable error was hit when attempting to use a connection,
    or the connection was already closed or defunct.
    """

    def __init__(self, message, host=None):
        Exception.__init__(self, message)
        self.host = host


class ConnectionShutdown(ConnectionException):
    """
    Raised when a connection has been marked as defunct or has been closed.
    """
    pass


class ConnectionBusy(Exception):
    """
    An attempt was made to send a message through a :class:`.Connection` that
    was already at the max number of in-flight operations.
    """
    pass


class ProtocolError(Exception):
    """
    Communication did not match the protocol that this driver expects.
    """
    pass


def defunct_on_error(f):

    @wraps(f)
    def wrapper(self, *args, **kwargs):
        try:
            return f(self, *args, **kwargs)
        except Exception as exc:
            self.defunct(exc)

    return wrapper


DEFAULT_CQL_VERSION = '3.0.0'


class Connection(object):

    in_buffer_size = 4096
    out_buffer_size = 4096

    cql_version = None

    keyspace = None
    compression = True
    compressor = None
    decompressor = None

    ssl_options = None
    last_error = None
    in_flight = 0
    is_defunct = False
    is_closed = False
    lock = None

    def __init__(self, host='127.0.0.1', port=9042, credentials=None,
                 ssl_options=None, sockopts=None, compression=True,
                 cql_version=None):
        self.host = host
        self.port = port
        self.credentials = credentials
        self.ssl_options = ssl_options
        self.sockopts = sockopts
        self.compression = compression
        self.cql_version = cql_version

        self._id_queue = Queue(MAX_STREAM_PER_CONNECTION)
        for i in range(MAX_STREAM_PER_CONNECTION):
            self._id_queue.put_nowait(i)

        self.lock = RLock()

    def close(self):
        raise NotImplementedError()

    def defunct(self, exc):
        raise NotImplementedError()

    def send_msg(self, msg, cb):
        raise NotImplementedError()

    def wait_for_response(self, msg, **kwargs):
        raise NotImplementedError()

    def wait_for_responses(self, *msgs, **kwargs):
        raise NotImplementedError()

    def register_watcher(self, event_type, callback):
        raise NotImplementedError()

    def register_watchers(self, type_callback_dict):
        raise NotImplementedError()

    @defunct_on_error
    def process_msg(self, msg, body_len):
        version, flags, stream_id, opcode = map(int8_unpack, msg[:4])
        if stream_id < 0:
            callback = None
        else:
            callback = self._callbacks.pop(stream_id, None)
            self._id_queue.put_nowait(stream_id)

        body = None
        try:
            # check that the protocol version is supported
            given_version = version & PROTOCOL_VERSION_MASK
            if given_version != PROTOCOL_VERSION:
                raise ProtocolError("Unsupported CQL protocol version: %d" % given_version)

            # check that the header direction is correct
            if version & HEADER_DIRECTION_MASK != HEADER_DIRECTION_TO_CLIENT:
                raise ProtocolError(
                    "Header direction in response is incorrect; opcode %04x, stream id %r"
                    % (opcode, stream_id))

            if body_len > 0:
                body = msg[8:]
            elif body_len == 0:
                body = ""
            else:
                raise ProtocolError("Got negative body length: %r" % body_len)

            response = decode_response(stream_id, flags, opcode, body, self.decompressor)
        except Exception as exc:
            log.exception("Error decoding response from Cassandra. "
                          "opcode: %04x; message contents: %r", opcode, body)
            if callback is not None:
                callback(exc)
            self.defunct(exc)
            return

        try:
            if stream_id < 0:
                self.handle_pushed(response)
            elif callback is not None:
                callback(response)
        except Exception:
            log.exception("Callback handler errored, ignoring:")

    @defunct_on_error
    def _send_options_message(self):
        if self.cql_version is None and (not self.compression or not locally_supported_compressions):
            log.debug("Not sending options message for new connection(%s) to %s "
                      "because compression is disabled and a cql version was not "
                      "specified", id(self), self.host)
            self._compressor = None
            self.cql_version = DEFAULT_CQL_VERSION
            self._send_startup_message()
        else:
            log.debug("Sending initial options message for new connection (%s) to %s", id(self), self.host)
            self.send_msg(OptionsMessage(), self._handle_options_response)

    @defunct_on_error
    def _handle_options_response(self, options_response):
        if self.is_defunct:
            return

        if not isinstance(options_response, SupportedMessage):
            if isinstance(options_response, ConnectionException):
                raise options_response
            else:
                log.error("Did not get expected SupportedMessage response; " \
                          "instead, got: %s", options_response)
                raise ConnectionException("Did not get expected SupportedMessage " \
                                          "response; instead, got: %s" \
                                          % (options_response,))

        log.debug("Received options response on new connection (%s) from %s",
                  id(self), self.host)
        supported_cql_versions = options_response.cql_versions
        remote_supported_compressions = options_response.options['COMPRESSION']

        if self.cql_version:
            if self.cql_version not in supported_cql_versions:
                raise ProtocolError(
                    "cql_version %r is not supported by remote (w/ native "
                    "protocol). Supported versions: %r"
                    % (self.cql_version, supported_cql_versions))
        else:
            self.cql_version = supported_cql_versions[0]

        self._compressor = None
        compression_type = None
        if self.compression:
            overlap = (set(locally_supported_compressions.keys()) &
                       set(remote_supported_compressions))
            if len(overlap) == 0:
                log.debug("No available compression types supported on both ends."
                          " locally supported: %r. remotely supported: %r",
                          locally_supported_compressions.keys(),
                          remote_supported_compressions)
            else:
                compression_type = iter(overlap).next()  # choose any
                # set the decompressor here, but set the compressor only after
                # a successful Ready message
                self._compressor, self.decompressor = \
                    locally_supported_compressions[compression_type]

        self._send_startup_message(compression_type)

    @defunct_on_error
    def _send_startup_message(self, compression=None):
        opts = {}
        if compression:
            opts['COMPRESSION'] = compression
        sm = StartupMessage(cqlversion=self.cql_version, options=opts)
        self.send_msg(sm, cb=self._handle_startup_response)

    @defunct_on_error
    def _handle_startup_response(self, startup_response, did_authenticate=False):
        if self.is_defunct:
            return
        if isinstance(startup_response, ReadyMessage):
            log.debug("Got ReadyMessage on new connection (%s) from %s", id(self), self.host)
            if self._compressor:
                self.compressor = self._compressor
            self.connected_event.set()
        elif isinstance(startup_response, AuthenticateMessage):
            log.debug("Got AuthenticateMessage on new connection (%s) from %s", id(self), self.host)

            if self.credentials is None:
                raise AuthenticationFailed('Remote end requires authentication.')

            self.authenticator = startup_response.authenticator
            cm = CredentialsMessage(creds=self.credentials)
            callback = partial(self._handle_startup_response, did_authenticate=True)
            self.send_msg(cm, cb=callback)
        elif isinstance(startup_response, ErrorMessage):
            log.debug("Received ErrorMessage on new connection (%s) from %s: %s",
                      id(self), self.host, startup_response.summary_msg())
            if did_authenticate:
                raise AuthenticationFailed(
                    "Failed to authenticate to %s: %s" %
                    (self.host, startup_response.summary_msg()))
            else:
                raise ConnectionException(
                    "Failed to initialize new connection to %s: %s"
                    % (self.host, startup_response.summary_msg()))
        else:
            msg = "Unexpected response during Connection setup: %r"
            log.error(msg, startup_response)
            raise ProtocolError(msg % (startup_response,))

    def set_keyspace_blocking(self, keyspace):
        if not keyspace or keyspace == self.keyspace:
            return

        query = QueryMessage(query='USE "%s"' % (keyspace,),
                             consistency_level=ConsistencyLevel.ONE)
        try:
            result = self.wait_for_response(query)
        except InvalidRequestException as ire:
            # the keyspace probably doesn't exist
            raise ire.to_exception()
        except Exception as exc:
            conn_exc = ConnectionException(
                "Problem while setting keyspace: %r" % (exc,), self.host)
            self.defunct(conn_exc)
            raise conn_exc

        if isinstance(result, ResultMessage):
            self.keyspace = keyspace
        else:
            conn_exc = ConnectionException(
                "Problem while setting keyspace: %r" % (result,), self.host)
            self.defunct(conn_exc)
            raise conn_exc

    def set_keyspace_async(self, keyspace, callback):
        """
        Use this in order to avoid deadlocking the event loop thread.
        When the operation completes, `callback` will be called with
        two arguments: this connection and an Exception if an error
        occurred, otherwise :const:`None`.
        """
        if not keyspace or keyspace == self.keyspace:
            callback(self, None)
            return

        query = QueryMessage(query='USE "%s"' % (keyspace,),
                             consistency_level=ConsistencyLevel.ONE)

        def process_result(result):
            if isinstance(result, ResultMessage):
                self.keyspace = keyspace
                callback(self, None)
            elif isinstance(result, InvalidRequestException):
                callback(self, result.to_exception())
            else:
                callback(self, self.defunct(ConnectionException(
                    "Problem while setting keyspace: %r" % (result,), self.host)))

        self.send_msg(query, process_result, wait_for_id=True)

    def __str__(self):
        status = ""
        if self.is_defunct:
            status = " (defunct)"
        elif self.is_closed:
            status = " (closed)"

        return "<%s(%r) %s:%d%s>" % (self.__class__.__name__, id(self), self.host, self.port, status)
    __repr__ = __str__


class ResponseWaiter(object):

    def __init__(self, connection, num_responses):
        self.connection = connection
        self.pending = num_responses
        self.error = None
        self.responses = [None] * num_responses
        self.event = Event()

    def got_response(self, response, index):
        with self.connection.lock:
            self.connection.in_flight -= 1
        if isinstance(response, Exception):
            self.error = response
            self.event.set()
        else:
            self.responses[index] = response
            self.pending -= 1
            if not self.pending:
                self.event.set()

    def deliver(self, timeout=None):
        self.event.wait(timeout)
        if self.error:
            raise self.error
        elif not self.event.is_set():
            raise OperationTimedOut()
        else:
            return self.responses<|MERGE_RESOLUTION|>--- conflicted
+++ resolved
@@ -1,18 +1,13 @@
 import errno
 from functools import wraps, partial
 import logging
-<<<<<<< HEAD
 import sys
-from threading import Event, Lock, RLock
+from threading import Event, RLock
 
 if 'gevent.monkey' in sys.modules:
     from gevent.queue import Queue
 else:
-    from Queue import Queue
-=======
-from threading import Event, RLock
-from Queue import Queue
->>>>>>> 1442b211
+    from Queue import Queue  # noqa
 
 from cassandra import ConsistencyLevel, AuthenticationFailed, OperationTimedOut
 from cassandra.marshal import int8_unpack, int32_pack
