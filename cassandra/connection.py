# Copyright DataStax, Inc.
#
# Licensed under the Apache License, Version 2.0 (the "License");
# you may not use this file except in compliance with the License.
# You may obtain a copy of the License at
#
# http://www.apache.org/licenses/LICENSE-2.0
#
# Unless required by applicable law or agreed to in writing, software
# distributed under the License is distributed on an "AS IS" BASIS,
# WITHOUT WARRANTIES OR CONDITIONS OF ANY KIND, either express or implied.
# See the License for the specific language governing permissions and
# limitations under the License.

from __future__ import absolute_import  # to enable import io from stdlib
from collections import defaultdict, deque
import errno
from functools import wraps, partial, total_ordering
from heapq import heappush, heappop
import io
import logging
import six
from six.moves import range
import socket
import struct
import sys
from threading import Thread, Event, RLock, Condition
import time
import ssl
import weakref
import random
import itertools

if 'gevent.monkey' in sys.modules:
    from gevent.queue import Queue, Empty
else:
    from six.moves.queue import Queue, Empty  # noqa

from cassandra import ConsistencyLevel, AuthenticationFailed, OperationTimedOut, ProtocolVersion
from cassandra.marshal import int32_pack
from cassandra.protocol import (ReadyMessage, AuthenticateMessage, OptionsMessage,
                                StartupMessage, ErrorMessage, CredentialsMessage,
                                QueryMessage, ResultMessage, ProtocolHandler,
                                InvalidRequestException, SupportedMessage,
                                AuthResponseMessage, AuthChallengeMessage,
                                AuthSuccessMessage, ProtocolException,
                                RegisterMessage, ReviseRequestMessage)
from cassandra.segment import SegmentCodec, CrcException
from cassandra.util import OrderedDict
from cassandra.shard_info import ShardingInfo

log = logging.getLogger(__name__)

segment_codec_no_compression = SegmentCodec()
segment_codec_lz4 = None

# We use an ordered dictionary and specifically add lz4 before
# snappy so that lz4 will be preferred. Changing the order of this
# will change the compression preferences for the driver.
locally_supported_compressions = OrderedDict()

try:
    import lz4
except ImportError:
    pass
else:
    # The compress and decompress functions we need were moved from the lz4 to
    # the lz4.block namespace, so we try both here.
    try:
        from lz4 import block as lz4_block
    except ImportError:
        lz4_block = lz4

    try:
        lz4_block.compress
        lz4_block.decompress
    except AttributeError:
        raise ImportError(
            'lz4 not imported correctly. Imported object should have '
            '.compress and and .decompress attributes but does not. '
            'Please file a bug report on JIRA. (Imported object was '
            '{lz4_block})'.format(lz4_block=repr(lz4_block))
        )

    # Cassandra writes the uncompressed message length in big endian order,
    # but the lz4 lib requires little endian order, so we wrap these
    # functions to handle that

    def lz4_compress(byts):
        # write length in big-endian instead of little-endian
        return int32_pack(len(byts)) + lz4_block.compress(byts)[4:]

    def lz4_decompress(byts):
        # flip from big-endian to little-endian
        return lz4_block.decompress(byts[3::-1] + byts[4:])

    locally_supported_compressions['lz4'] = (lz4_compress, lz4_decompress)
    segment_codec_lz4 = SegmentCodec(lz4_compress, lz4_decompress)

try:
    import snappy
except ImportError:
    pass
else:
    # work around apparently buggy snappy decompress
    def decompress(byts):
        if byts == '\x00':
            return ''
        return snappy.decompress(byts)
    locally_supported_compressions['snappy'] = (snappy.compress, decompress)

DRIVER_NAME, DRIVER_VERSION = 'Scylla Python Driver', sys.modules['cassandra'].__version__

PROTOCOL_VERSION_MASK = 0x7f

HEADER_DIRECTION_FROM_CLIENT = 0x00
HEADER_DIRECTION_TO_CLIENT = 0x80
HEADER_DIRECTION_MASK = 0x80

# shard aware default for opening per shard connection
DEFAULT_LOCAL_PORT_LOW = 49152
DEFAULT_LOCAL_PORT_HIGH = 65535

frame_header_v1_v2 = struct.Struct('>BbBi')
frame_header_v3 = struct.Struct('>BhBi')


class EndPoint(object):
    """
    Represents the information to connect to a cassandra node.
    """

    @property
    def address(self):
        """
        The IP address of the node. This is the RPC address the driver uses when connecting to the node
        """
        raise NotImplementedError()

    @property
    def port(self):
        """
        The port of the node.
        """
        raise NotImplementedError()

    @property
    def ssl_options(self):
        """
        SSL options specific to this endpoint.
        """
        return None

    @property
    def socket_family(self):
        """
        The socket family of the endpoint.
        """
        return socket.AF_UNSPEC

    def resolve(self):
        """
        Resolve the endpoint to an address/port. This is called
        only on socket connection.
        """
        raise NotImplementedError()


class EndPointFactory(object):

    cluster = None

    def configure(self, cluster):
        """
        This is called by the cluster during its initialization.
        """
        self.cluster = cluster
        return self

    def create(self, row):
        """
        Create an EndPoint from a system.peers row.
        """
        raise NotImplementedError()


@total_ordering
class DefaultEndPoint(EndPoint):
    """
    Default EndPoint implementation, basically just an address and port.
    """

    def __init__(self, address, port=9042):
        self._address = address
        self._port = port

    @property
    def address(self):
        return self._address

    @property
    def port(self):
        return self._port

    def resolve(self):
        return self._address, self._port

    def __eq__(self, other):
        return isinstance(other, DefaultEndPoint) and \
               self.address == other.address and self.port == other.port

    def __hash__(self):
        return hash((self.address, self.port))

    def __lt__(self, other):
        return (self.address, self.port) < (other.address, other.port)

    def __str__(self):
        return str("%s:%d" % (self.address, self.port))

    def __repr__(self):
        return "<%s: %s:%d>" % (self.__class__.__name__, self.address, self.port)


class DefaultEndPointFactory(EndPointFactory):

    port = None
    """
    If no port is discovered in the row, this is the default port
    used for endpoint creation. 
    """

    def __init__(self, port=None):
        self.port = port

    def create(self, row):
        # TODO next major... move this class so we don't need this kind of hack
        from cassandra.metadata import _NodeInfo
        addr = _NodeInfo.get_broadcast_rpc_address(row)
        port = _NodeInfo.get_broadcast_rpc_port(row)
        if port is None:
            port = self.port if self.port else 9042

        # create the endpoint with the translated address
        # TODO next major, create a TranslatedEndPoint type
        return DefaultEndPoint(
            self.cluster.address_translator.translate(addr),
            port)


@total_ordering
class SniEndPoint(EndPoint):
    """SNI Proxy EndPoint implementation."""

    def __init__(self, proxy_address, server_name, port=9042):
        self._proxy_address = proxy_address
        self._index = 0
        self._resolved_address = None  # resolved address
        self._port = port
        self._server_name = server_name
        self._ssl_options = {'server_hostname': server_name}

    @property
    def address(self):
        return self._proxy_address

    @property
    def port(self):
        return self._port

    @property
    def ssl_options(self):
        return self._ssl_options

    def resolve(self):
        try:
            resolved_addresses = socket.getaddrinfo(self._proxy_address, self._port,
                                                    socket.AF_UNSPEC, socket.SOCK_STREAM)
        except socket.gaierror:
            log.debug('Could not resolve sni proxy hostname "%s" '
                      'with port %d' % (self._proxy_address, self._port))
            raise

        # round-robin pick
        self._resolved_address = sorted(addr[4][0] for addr in resolved_addresses)[self._index % len(resolved_addresses)]
        self._index += 1

        return self._resolved_address, self._port

    def __eq__(self, other):
        return (isinstance(other, SniEndPoint) and
                self.address == other.address and self.port == other.port and
                self._server_name == other._server_name)

    def __hash__(self):
        return hash((self.address, self.port, self._server_name))

    def __lt__(self, other):
        return ((self.address, self.port, self._server_name) <
                (other.address, other.port, self._server_name))

    def __str__(self):
        return str("%s:%d:%s" % (self.address, self.port, self._server_name))

    def __repr__(self):
        return "<%s: %s:%d:%s>" % (self.__class__.__name__,
                                   self.address, self.port, self._server_name)


class SniEndPointFactory(EndPointFactory):

    def __init__(self, proxy_address, port):
        self._proxy_address = proxy_address
        self._port = port

    def create(self, row):
        host_id = row.get("host_id")
        if host_id is None:
            raise ValueError("No host_id to create the SniEndPoint")

        return SniEndPoint(self._proxy_address, str(host_id), self._port)

    def create_from_sni(self, sni):
        return SniEndPoint(self._proxy_address, sni, self._port)


@total_ordering
class UnixSocketEndPoint(EndPoint):
    """
    Unix Socket EndPoint implementation.
    """

    def __init__(self, unix_socket_path):
        self._unix_socket_path = unix_socket_path

    @property
    def address(self):
        return self._unix_socket_path

    @property
    def port(self):
        return None

    @property
    def socket_family(self):
        return socket.AF_UNIX

    def resolve(self):
        return self.address, None

    def __eq__(self, other):
        return (isinstance(other, UnixSocketEndPoint) and
                self._unix_socket_path == other._unix_socket_path)

    def __hash__(self):
        return hash(self._unix_socket_path)

    def __lt__(self, other):
        return self._unix_socket_path < other._unix_socket_path

    def __str__(self):
        return str("%s" % (self._unix_socket_path,))

    def __repr__(self):
        return "<%s: %s>" % (self.__class__.__name__, self._unix_socket_path)


class _Frame(object):
    def __init__(self, version, flags, stream, opcode, body_offset, end_pos):
        self.version = version
        self.flags = flags
        self.stream = stream
        self.opcode = opcode
        self.body_offset = body_offset
        self.end_pos = end_pos

    def __eq__(self, other):  # facilitates testing
        if isinstance(other, _Frame):
            return (self.version == other.version and
                    self.flags == other.flags and
                    self.stream == other.stream and
                    self.opcode == other.opcode and
                    self.body_offset == other.body_offset and
                    self.end_pos == other.end_pos)
        return NotImplemented

    def __str__(self):
        return "ver({0}); flags({1:04b}); stream({2}); op({3}); offset({4}); len({5})".format(self.version, self.flags, self.stream, self.opcode, self.body_offset, self.end_pos - self.body_offset)


NONBLOCKING = (errno.EAGAIN, errno.EWOULDBLOCK)


class ConnectionException(Exception):
    """
    An unrecoverable error was hit when attempting to use a connection,
    or the connection was already closed or defunct.
    """

    def __init__(self, message, endpoint=None):
        Exception.__init__(self, message)
        self.endpoint = endpoint

    @property
    def host(self):
        return self.endpoint.address


class ConnectionShutdown(ConnectionException):
    """
    Raised when a connection has been marked as defunct or has been closed.
    """
    pass


class ProtocolVersionUnsupported(ConnectionException):
    """
    Server rejected startup message due to unsupported protocol version
    """
    def __init__(self, endpoint, startup_version):
        msg = "Unsupported protocol version on %s: %d" % (endpoint, startup_version)
        super(ProtocolVersionUnsupported, self).__init__(msg, endpoint)
        self.startup_version = startup_version


class ConnectionBusy(Exception):
    """
    An attempt was made to send a message through a :class:`.Connection` that
    was already at the max number of in-flight operations.
    """
    pass


class ProtocolError(Exception):
    """
    Communication did not match the protocol that this driver expects.
    """
    pass


class CrcMismatchException(ConnectionException):
    pass


class ContinuousPagingState(object):
    """
     A class for specifying continuous paging state, only supported starting with DSE_V2.
    """

    num_pages_requested = None
    """
    How many pages we have already requested
    """

    num_pages_received = None
    """
    How many pages we have already received
    """

    max_queue_size = None
    """
    The max queue size chosen by the user via the options
    """

    def __init__(self, max_queue_size):
        self.num_pages_requested = max_queue_size  # the initial query requests max_queue_size
        self.num_pages_received = 0
        self.max_queue_size = max_queue_size


class ContinuousPagingSession(object):
    def __init__(self, stream_id, decoder, row_factory, connection, state):
        self.stream_id = stream_id
        self.decoder = decoder
        self.row_factory = row_factory
        self.connection = connection
        self._condition = Condition()
        self._stop = False
        self._page_queue = deque()
        self._state = state
        self.released = False

    def on_message(self, result):
        if isinstance(result, ResultMessage):
            self.on_page(result)
        elif isinstance(result, ErrorMessage):
            self.on_error(result)

    def on_page(self, result):
        with self._condition:
            if self._state:
                self._state.num_pages_received += 1
            self._page_queue.appendleft((result.column_names, result.parsed_rows, None))
            self._stop |= result.continuous_paging_last
            self._condition.notify()

        if result.continuous_paging_last:
            self.released = True

    def on_error(self, error):
        if isinstance(error, ErrorMessage):
            error = error.to_exception()

        log.debug("Got error %s for session %s", error, self.stream_id)

        with self._condition:
            self._page_queue.appendleft((None, None, error))
            self._stop = True
            self._condition.notify()

        self.released = True

    def results(self):
        try:
            self._condition.acquire()
            while True:
                while not self._page_queue and not self._stop:
                    self._condition.wait(timeout=5)
                while self._page_queue:
                    names, rows, err = self._page_queue.pop()
                    if err:
                        raise err
                    self.maybe_request_more()
                    self._condition.release()
                    for row in self.row_factory(names, rows):
                        yield row
                    self._condition.acquire()
                if self._stop:
                    break
        finally:
            try:
                self._condition.release()
            except RuntimeError:
                # This exception happens if the CP results are not entirely consumed
                # and the session is terminated by the runtime. See PYTHON-1054
                pass

    def maybe_request_more(self):
        if not self._state:
            return

        max_queue_size = self._state.max_queue_size
        num_in_flight = self._state.num_pages_requested - self._state.num_pages_received
        space_in_queue = max_queue_size - len(self._page_queue) - num_in_flight
        log.debug("Session %s from %s, space in CP queue: %s, requested: %s, received: %s, num_in_flight: %s",
                  self.stream_id, self.connection.host, space_in_queue, self._state.num_pages_requested,
                  self._state.num_pages_received, num_in_flight)

        if space_in_queue >= max_queue_size / 2:
            self.update_next_pages(space_in_queue)

    def update_next_pages(self, num_next_pages):
        try:
            self._state.num_pages_requested += num_next_pages
            log.debug("Updating backpressure for session %s from %s", self.stream_id, self.connection.host)
            with self.connection.lock:
                self.connection.send_msg(ReviseRequestMessage(ReviseRequestMessage.RevisionType.PAGING_BACKPRESSURE,
                                                              self.stream_id,
                                                              next_pages=num_next_pages),
                                         self.connection.get_request_id(),
                                         self._on_backpressure_response)
        except ConnectionShutdown as ex:
            log.debug("Failed to update backpressure for session %s from %s, connection is shutdown",
                      self.stream_id, self.connection.host)
            self.on_error(ex)

    def _on_backpressure_response(self, response):
        if isinstance(response, ResultMessage):
            log.debug("Paging session %s backpressure updated.", self.stream_id)
        else:
            log.error("Failed updating backpressure for session %s from %s: %s", self.stream_id, self.connection.host,
                      response.to_exception() if hasattr(response, 'to_exception') else response)
            self.on_error(response)

    def cancel(self):
        try:
            log.debug("Canceling paging session %s from %s", self.stream_id, self.connection.host)
            with self.connection.lock:
                self.connection.send_msg(ReviseRequestMessage(ReviseRequestMessage.RevisionType.PAGING_CANCEL,
                                                              self.stream_id),
                                         self.connection.get_request_id(),
                                         self._on_cancel_response)
        except ConnectionShutdown:
            log.debug("Failed to cancel session %s from %s, connection is shutdown",
                      self.stream_id, self.connection.host)

        with self._condition:
            self._stop = True
            self._condition.notify()

    def _on_cancel_response(self, response):
        if isinstance(response, ResultMessage):
            log.debug("Paging session %s canceled.", self.stream_id)
        else:
            log.error("Failed canceling streaming session %s from %s: %s", self.stream_id, self.connection.host,
                      response.to_exception() if hasattr(response, 'to_exception') else response)
        self.released = True


def defunct_on_error(f):

    @wraps(f)
    def wrapper(self, *args, **kwargs):
        try:
            return f(self, *args, **kwargs)
        except Exception as exc:
            self.defunct(exc)
    return wrapper


DEFAULT_CQL_VERSION = '3.0.0'

if six.PY3:
    def int_from_buf_item(i):
        return i
else:
    int_from_buf_item = ord


class _ConnectionIOBuffer(object):
    """
    Abstraction class to ease the use of the different connection io buffers. With
    protocol V5 and checksumming, the data is read, validated and copied to another
    cql frame buffer.
    """
    _io_buffer = None
    _cql_frame_buffer = None
    _connection = None
    _segment_consumed = False

    def __init__(self, connection):
        self._io_buffer = io.BytesIO()
        self._connection = weakref.proxy(connection)

    @property
    def io_buffer(self):
        return self._io_buffer

    @property
    def cql_frame_buffer(self):
        return self._cql_frame_buffer if self.is_checksumming_enabled else \
            self._io_buffer

    def set_checksumming_buffer(self):
        self.reset_io_buffer()
        self._cql_frame_buffer = io.BytesIO()

    @property
    def is_checksumming_enabled(self):
        return self._connection._is_checksumming_enabled

    @property
    def has_consumed_segment(self):
        return self._segment_consumed;

    def readable_io_bytes(self):
        return self.io_buffer.tell()

    def readable_cql_frame_bytes(self):
        return self.cql_frame_buffer.tell()

    def reset_io_buffer(self):
        self._io_buffer = io.BytesIO(self._io_buffer.read())
        self._io_buffer.seek(0, 2)  # 2 == SEEK_END

    def reset_cql_frame_buffer(self):
        if self.is_checksumming_enabled:
            self._cql_frame_buffer = io.BytesIO(self._cql_frame_buffer.read())
            self._cql_frame_buffer.seek(0, 2)  # 2 == SEEK_END
        else:
            self.reset_io_buffer()


class ShardawarePortGenerator:
    @classmethod
    def generate(cls, shard_id, total_shards):
        start = random.randrange(DEFAULT_LOCAL_PORT_LOW, DEFAULT_LOCAL_PORT_HIGH)
        available_ports = itertools.chain(range(start, DEFAULT_LOCAL_PORT_HIGH), range(DEFAULT_LOCAL_PORT_LOW, start))

        for port in available_ports:
            if port % total_shards == shard_id:
                yield port


class Connection(object):

    CALLBACK_ERR_THREAD_THRESHOLD = 100

    in_buffer_size = 4096
    out_buffer_size = 4096

    cql_version = None
    no_compact = False
    protocol_version = ProtocolVersion.MAX_SUPPORTED

    keyspace = None
    compression = True
    _compression_type = None
    compressor = None
    decompressor = None

    endpoint = None
    ssl_options = None
    ssl_context = None
    last_error = None

    # The current number of operations that are in flight. More precisely,
    # the number of request IDs that are currently in use.
    # This includes orphaned requests.
    in_flight = 0

    # Max concurrent requests allowed per connection. This is set optimistically high, allowing
    # all request ids to be used in protocol version 3+. Normally concurrency would be controlled
    # at a higher level by the application or concurrent.execute_concurrent. This attribute
    # is for lower-level integrations that want some upper bound without reimplementing.
    max_in_flight = 2 ** 15

    # A set of available request IDs.  When using the v3 protocol or higher,
    # this will not initially include all request IDs in order to save memory,
    # but the set will grow if it is exhausted.
    request_ids = None

    # Tracks the highest used request ID in order to help with growing the
    # request_ids set
    highest_request_id = 0

    # Tracks the request IDs which are no longer waited on (timed out), but
    # cannot be reused yet because the node might still send a response
    # on this stream
    orphaned_request_ids = None

    # Set to true if the orphaned stream ID count cross configured threshold
    # and the connection will be replaced
    orphaned_threshold_reached = False

    # If the number of orphaned streams reaches this threshold, this connection
    # will become marked and will be replaced with a new connection by the
    # owning pool (currently, only HostConnection supports this)
    orphaned_threshold = 3  * max_in_flight // 4

    is_defunct = False
    is_closed = False
    lock = None
    user_type_map = None

    msg_received = False

    is_unsupported_proto_version = False

    is_control_connection = False
    signaled_error = False  # used for flagging at the pool level

    allow_beta_protocol_version = False

    _current_frame = None

    _socket = None

    _socket_impl = socket
    _ssl_impl = ssl

    _check_hostname = False
    _product_type = None

    _owning_pool = None

    shard_id = 0
    sharding_info = None

    _is_checksumming_enabled = False

    _on_orphaned_stream_released = None

    @property
    def _iobuf(self):
        # backward compatibility, to avoid any change in the reactors
        return self._io_buffer.io_buffer

    def __init__(self, host='127.0.0.1', port=9042, authenticator=None,
                 ssl_options=None, sockopts=None, compression=True,
                 cql_version=None, protocol_version=ProtocolVersion.MAX_SUPPORTED, is_control_connection=False,
                 user_type_map=None, connect_timeout=None, allow_beta_protocol_version=False, no_compact=False,
<<<<<<< HEAD
                 ssl_context=None, owning_pool=None, shard_id=None, total_shards=None):
=======
                 ssl_context=None, on_orphaned_stream_released=None):
>>>>>>> 9a645c58

        # TODO next major rename host to endpoint and remove port kwarg.
        self.endpoint = host if isinstance(host, EndPoint) else DefaultEndPoint(host, port)

        self.authenticator = authenticator
        self.ssl_options = ssl_options.copy() if ssl_options else None
        self.ssl_context = ssl_context
        self.sockopts = sockopts
        self.compression = compression
        self.cql_version = cql_version
        self.protocol_version = protocol_version
        self.is_control_connection = is_control_connection
        self.user_type_map = user_type_map
        self.connect_timeout = connect_timeout
        self.allow_beta_protocol_version = allow_beta_protocol_version
        self.no_compact = no_compact
        self._push_watchers = defaultdict(set)
        self._requests = {}
        self._io_buffer = _ConnectionIOBuffer(self)
        self._continuous_paging_sessions = {}
        self._socket_writable = True
        self.orphaned_request_ids = set()
<<<<<<< HEAD
        self._owning_pool = owning_pool
=======
        self._on_orphaned_stream_released = on_orphaned_stream_released
>>>>>>> 9a645c58

        if ssl_options:
            self._check_hostname = bool(self.ssl_options.pop('check_hostname', False))
            if self._check_hostname:
                if not getattr(ssl, 'match_hostname', None):
                    raise RuntimeError("ssl_options specify 'check_hostname', but ssl.match_hostname is not provided. "
                                       "Patch or upgrade Python to use this option.")
            self.ssl_options.update(self.endpoint.ssl_options or {})
        elif self.endpoint.ssl_options:
            self.ssl_options = self.endpoint.ssl_options


        if protocol_version >= 3:
            self.max_request_id = min(self.max_in_flight - 1, (2 ** 15) - 1)
            # Don't fill the deque with 2**15 items right away. Start with some and add
            # more if needed.
            initial_size = min(300, self.max_in_flight)
            self.request_ids = deque(range(initial_size))
            self.highest_request_id = initial_size - 1
        else:
            self.max_request_id = min(self.max_in_flight, (2 ** 7) - 1)
            self.request_ids = deque(range(self.max_request_id + 1))
            self.highest_request_id = self.max_request_id

        self.lock = RLock()
        self.connected_event = Event()
        self.shard_id = shard_id
        self.total_shards = total_shards
        self.original_endpoint = self.endpoint

    @property
    def host(self):
        return self.endpoint.address

    @property
    def port(self):
        return self.endpoint.port

    @classmethod
    def initialize_reactor(cls):
        """
        Called once by Cluster.connect().  This should be used by implementations
        to set up any resources that will be shared across connections.
        """
        pass

    @classmethod
    def handle_fork(cls):
        """
        Called after a forking.  This should cleanup any remaining reactor state
        from the parent process.
        """
        pass

    @classmethod
    def create_timer(cls, timeout, callback):
        raise NotImplementedError()

    @classmethod
    def factory(cls, endpoint, timeout, *args, **kwargs):
        """
        A factory function which returns connections which have
        succeeded in connecting and are ready for service (or
        raises an exception otherwise).
        """
        start = time.time()
        kwargs['connect_timeout'] = timeout
        conn = cls(endpoint, *args, **kwargs)
        elapsed = time.time() - start
        conn.connected_event.wait(timeout - elapsed)
        if conn.last_error:
            if conn.is_unsupported_proto_version:
                raise ProtocolVersionUnsupported(endpoint, conn.protocol_version)
            raise conn.last_error
        elif not conn.connected_event.is_set():
            conn.close()
            raise OperationTimedOut("Timed out creating connection (%s seconds)" % timeout)
        else:
            return conn

    def _wrap_socket_from_context(self):
        ssl_options = self.ssl_options or {}
        # PYTHON-1186: set the server_hostname only if the SSLContext has
        # check_hostname enabled and it is not already provided by the EndPoint ssl options
        if (self.ssl_context.check_hostname and
                'server_hostname' not in ssl_options):
            ssl_options = ssl_options.copy()
            ssl_options['server_hostname'] = self.endpoint.address
        self._socket = self.ssl_context.wrap_socket(self._socket, **ssl_options)

    def _initiate_connection(self, sockaddr):
        if self.shard_id is not None:
            for port in ShardawarePortGenerator.generate(self.shard_id, self.total_shards):
                try:
                    self._socket.bind(('', port))
                    break
                except Exception as ex:
                    log.debug("port=%d couldn't bind cause: %s", port, str(ex))
            log.debug(f'connection (%r) port=%d should be shard_id=%d', id(self), port, port % self.total_shards)

        self._socket.connect(sockaddr)

    def _match_hostname(self):
        ssl.match_hostname(self._socket.getpeercert(), self.endpoint.address)

    def _get_socket_addresses(self):
        address, port = self.endpoint.resolve()

        if hasattr(socket, 'AF_UNIX') and self.endpoint.socket_family == socket.AF_UNIX:
            return [(socket.AF_UNIX, socket.SOCK_STREAM, 0, None, address)]

        addresses = socket.getaddrinfo(address, port, self.endpoint.socket_family, socket.SOCK_STREAM)
        if not addresses:
            raise ConnectionException("getaddrinfo returned empty list for %s" % (self.endpoint,))

        return addresses

    def _connect_socket(self):
        sockerr = None
        addresses = self._get_socket_addresses()
        port = None
        for (af, socktype, proto, _, sockaddr) in addresses:
            try:
                self._socket = self._socket_impl.socket(af, socktype, proto)
                if self.ssl_context:
                    self._wrap_socket_from_context()
                elif self.ssl_options:
                    if not self._ssl_impl:
                        raise RuntimeError("This version of Python was not compiled with SSL support")
                    self._socket = self._ssl_impl.wrap_socket(self._socket, **self.ssl_options)
                self._socket.settimeout(self.connect_timeout)
                self._initiate_connection(sockaddr)
                self._socket.settimeout(None)
                local_addr = self._socket.getsockname()
                log.debug('Connection %s %s:%s -> %s:%s', id(self), local_addr[0], local_addr[1], sockaddr[0], sockaddr[1])
                if self._check_hostname:
                    self._match_hostname()
                sockerr = None
                break
            except socket.error as err:
                if self._socket:
                    self._socket.close()
                    self._socket = None
                sockerr = err

        if sockerr:
            raise socket.error(sockerr.errno, "Tried connecting to %s. Last error: %s" %
                               ([a[4] for a in addresses], sockerr.strerror or sockerr))

        if self.sockopts:
            for args in self.sockopts:
                self._socket.setsockopt(*args)

    def _enable_compression(self):
        if self._compressor:
            self.compressor = self._compressor

    def _enable_checksumming(self):
        self._io_buffer.set_checksumming_buffer()
        self._is_checksumming_enabled = True
        self._segment_codec = segment_codec_lz4 if self.compressor else segment_codec_no_compression
        log.debug("Enabling protocol checksumming on connection (%s).", id(self))

    def close(self):
        raise NotImplementedError()

    def defunct(self, exc):
        with self.lock:
            if self.is_defunct or self.is_closed:
                return
            self.is_defunct = True

        exc_info = sys.exc_info()
        # if we are not handling an exception, just use the passed exception, and don't try to format exc_info with the message
        if any(exc_info):
            log.debug("Defuncting connection (%s) to %s:",
                      id(self), self.endpoint, exc_info=exc_info)
        else:
            log.debug("Defuncting connection (%s) to %s: %s",
                      id(self), self.endpoint, exc)

        self.last_error = exc
        self.close()
        self.error_all_cp_sessions(exc)
        self.error_all_requests(exc)
        self.connected_event.set()
        return exc

    def error_all_cp_sessions(self, exc):
        stream_ids = list(self._continuous_paging_sessions.keys())
        for stream_id in stream_ids:
            self._continuous_paging_sessions[stream_id].on_error(exc)

    def error_all_requests(self, exc):
        with self.lock:
            requests = self._requests
            self._requests = {}

        if not requests:
            return

        new_exc = ConnectionShutdown(str(exc))

        def try_callback(cb):
            try:
                cb(new_exc)
            except Exception:
                log.warning("Ignoring unhandled exception while erroring requests for a "
                            "failed connection (%s) to host %s:",
                            id(self), self.endpoint, exc_info=True)

        # run first callback from this thread to ensure pool state before leaving
        cb, _, _ = requests.popitem()[1]
        try_callback(cb)

        if not requests:
            return

        # additional requests are optionally errored from a separate thread
        # The default callback and retry logic is fairly expensive -- we don't
        # want to tie up the event thread when there are many requests
        def err_all_callbacks():
            for cb, _, _ in requests.values():
                try_callback(cb)
        if len(requests) < Connection.CALLBACK_ERR_THREAD_THRESHOLD:
            err_all_callbacks()
        else:
            # daemon thread here because we want to stay decoupled from the cluster TPE
            # TODO: would it make sense to just have a driver-global TPE?
            t = Thread(target=err_all_callbacks)
            t.daemon = True
            t.start()

    def get_request_id(self):
        """
        This must be called while self.lock is held.
        """
        try:
            return self.request_ids.popleft()
        except IndexError:
            new_request_id = self.highest_request_id + 1
            # in_flight checks should guarantee this
            assert new_request_id <= self.max_request_id
            self.highest_request_id = new_request_id
            return self.highest_request_id

    def handle_pushed(self, response):
        log.debug("Message pushed from server: %r", response)
        for cb in self._push_watchers.get(response.event_type, []):
            try:
                cb(response.event_args)
            except Exception:
                log.exception("Pushed event handler errored, ignoring:")

    def send_msg(self, msg, request_id, cb, encoder=ProtocolHandler.encode_message, decoder=ProtocolHandler.decode_message, result_metadata=None):
        if self.is_defunct:
            raise ConnectionShutdown("Connection to %s is defunct" % self.endpoint)
        elif self.is_closed:
            raise ConnectionShutdown("Connection to %s is closed" % self.endpoint)
        elif not self._socket_writable:
            raise ConnectionBusy("Connection %s is overloaded" % self.endpoint)

        # queue the decoder function with the request
        # this allows us to inject custom functions per request to encode, decode messages
        self._requests[request_id] = (cb, decoder, result_metadata)
        msg = encoder(msg, request_id, self.protocol_version, compressor=self.compressor,
                      allow_beta_protocol_version=self.allow_beta_protocol_version)

        if self._is_checksumming_enabled:
            buffer = io.BytesIO()
            self._segment_codec.encode(buffer, msg)
            msg = buffer.getvalue()

        self.push(msg)
        return len(msg)

    def wait_for_response(self, msg, timeout=None, **kwargs):
        return self.wait_for_responses(msg, timeout=timeout, **kwargs)[0]

    def wait_for_responses(self, *msgs, **kwargs):
        """
        Returns a list of (success, response) tuples.  If success
        is False, response will be an Exception.  Otherwise, response
        will be the normal query response.

        If fail_on_error was left as True and one of the requests
        failed, the corresponding Exception will be raised.
        """
        if self.is_closed or self.is_defunct:
            raise ConnectionShutdown("Connection %s is already closed" % (self, ))
        timeout = kwargs.get('timeout')
        fail_on_error = kwargs.get('fail_on_error', True)
        waiter = ResponseWaiter(self, len(msgs), fail_on_error)

        # busy wait for sufficient space on the connection
        messages_sent = 0
        while True:
            needed = len(msgs) - messages_sent
            with self.lock:
                available = min(needed, self.max_request_id - self.in_flight + 1)
                request_ids = [self.get_request_id() for _ in range(available)]
                self.in_flight += available

            for i, request_id in enumerate(request_ids):
                self.send_msg(msgs[messages_sent + i],
                              request_id,
                              partial(waiter.got_response, index=messages_sent + i))
            messages_sent += available

            if messages_sent == len(msgs):
                break
            else:
                if timeout is not None:
                    timeout -= 0.01
                    if timeout <= 0.0:
                        raise OperationTimedOut()
                time.sleep(0.01)

        try:
            return waiter.deliver(timeout)
        except OperationTimedOut:
            raise
        except Exception as exc:
            self.defunct(exc)
            raise

    def register_watcher(self, event_type, callback, register_timeout=None):
        """
        Register a callback for a given event type.
        """
        self._push_watchers[event_type].add(callback)
        self.wait_for_response(
            RegisterMessage(event_list=[event_type]),
            timeout=register_timeout)

    def register_watchers(self, type_callback_dict, register_timeout=None):
        """
        Register multiple callback/event type pairs, expressed as a dict.
        """
        for event_type, callback in type_callback_dict.items():
            self._push_watchers[event_type].add(callback)
        self.wait_for_response(
            RegisterMessage(event_list=type_callback_dict.keys()),
            timeout=register_timeout)

    def control_conn_disposed(self):
        self.is_control_connection = False
        self._push_watchers = {}

    @defunct_on_error
    def _read_frame_header(self):
        buf = self._io_buffer.cql_frame_buffer.getvalue()
        pos = len(buf)
        if pos:
            version = int_from_buf_item(buf[0]) & PROTOCOL_VERSION_MASK
            if version not in ProtocolVersion.SUPPORTED_VERSIONS:
                raise ProtocolError("This version of the driver does not support protocol version %d" % version)
            frame_header = frame_header_v3 if version >= 3 else frame_header_v1_v2
            # this frame header struct is everything after the version byte
            header_size = frame_header.size + 1
            if pos >= header_size:
                flags, stream, op, body_len = frame_header.unpack_from(buf, 1)
                if body_len < 0:
                    raise ProtocolError("Received negative body length: %r" % body_len)
                self._current_frame = _Frame(version, flags, stream, op, header_size, body_len + header_size)
        return pos

    @defunct_on_error
    def _process_segment_buffer(self):
        readable_bytes = self._io_buffer.readable_io_bytes()
        if readable_bytes >= self._segment_codec.header_length_with_crc:
            try:
                self._io_buffer.io_buffer.seek(0)
                segment_header = self._segment_codec.decode_header(self._io_buffer.io_buffer)

                if readable_bytes >= segment_header.segment_length:
                    segment = self._segment_codec.decode(self._iobuf, segment_header)
                    self._io_buffer._segment_consumed = True
                    self._io_buffer.cql_frame_buffer.write(segment.payload)
                else:
                    # not enough data to read the segment. reset the buffer pointer at the
                    # beginning to not lose what we previously read (header).
                    self._io_buffer._segment_consumed = False
                    self._io_buffer.io_buffer.seek(0)
            except CrcException as exc:
                # re-raise an exception that inherits from ConnectionException
                raise CrcMismatchException(str(exc), self.endpoint)
        else:
            self._io_buffer._segment_consumed = False

    def process_io_buffer(self):
        while True:
            if self._is_checksumming_enabled and self._io_buffer.readable_io_bytes():
                self._process_segment_buffer()
                self._io_buffer.reset_io_buffer()

            if self._is_checksumming_enabled and not self._io_buffer.has_consumed_segment:
                # We couldn't read an entire segment from the io buffer, so return
                # control to allow more bytes to be read off the wire
                return

            if not self._current_frame:
                pos = self._read_frame_header()
            else:
                pos = self._io_buffer.readable_cql_frame_bytes()

            if not self._current_frame or pos < self._current_frame.end_pos:
                if self._is_checksumming_enabled and self._io_buffer.readable_io_bytes():
                    # We have a multi-segments message and we need to read more
                    # data to complete the current cql frame
                    continue

                # we don't have a complete header yet or we
                # already saw a header, but we don't have a
                # complete message yet
                return
            else:
                frame = self._current_frame
                self._io_buffer.cql_frame_buffer.seek(frame.body_offset)
                msg = self._io_buffer.cql_frame_buffer.read(frame.end_pos - frame.body_offset)
                self.process_msg(frame, msg)
                self._io_buffer.reset_cql_frame_buffer()
                self._current_frame = None

    @defunct_on_error
    def process_msg(self, header, body):
        self.msg_received = True
        stream_id = header.stream
        if stream_id < 0:
            callback = None
            decoder = ProtocolHandler.decode_message
            result_metadata = None
        else:
            if stream_id in self._continuous_paging_sessions:
                paging_session = self._continuous_paging_sessions[stream_id]
                callback = paging_session.on_message
                decoder = paging_session.decoder
                result_metadata = None
            else:
                need_notify_of_release = False
                with self.lock:
                    if stream_id in self.orphaned_request_ids:
                        self.in_flight -= 1
                        self.orphaned_request_ids.remove(stream_id)
                        need_notify_of_release = True
<<<<<<< HEAD
                if need_notify_of_release and self._owning_pool:
                    self._owning_pool.on_orphaned_stream_released()
=======
                if need_notify_of_release and self._on_orphaned_stream_released:
                    self._on_orphaned_stream_released()
>>>>>>> 9a645c58

                try:
                    callback, decoder, result_metadata = self._requests.pop(stream_id)
                # This can only happen if the stream_id was
                # removed due to an OperationTimedOut
                except KeyError:
                    with self.lock:
                        self.request_ids.append(stream_id)
                    return

        try:
            response = decoder(header.version, self.user_type_map, stream_id,
                               header.flags, header.opcode, body, self.decompressor, result_metadata)
        except Exception as exc:
            log.exception("Error decoding response from Cassandra. "
                          "%s; buffer: %r", header, self._iobuf.getvalue())
            if callback is not None:
                callback(exc)
            self.defunct(exc)
            return

        try:
            if stream_id >= 0:
                if isinstance(response, ProtocolException):
                    if 'unsupported protocol version' in response.message:
                        self.is_unsupported_proto_version = True
                    else:
                        log.error("Closing connection %s due to protocol error: %s", self, response.summary_msg())
                    self.defunct(response)
                if callback is not None:
                    callback(response)
            else:
                self.handle_pushed(response)
        except Exception:
            log.exception("Callback handler errored, ignoring:")

        # done after callback because the callback might signal this as a paging session
        if stream_id >= 0:
            if stream_id in self._continuous_paging_sessions:
                if self._continuous_paging_sessions[stream_id].released:
                    self.remove_continuous_paging_session(stream_id)
            else:
                with self.lock:
                    self.request_ids.append(stream_id)

    def new_continuous_paging_session(self, stream_id, decoder, row_factory, state):
        session = ContinuousPagingSession(stream_id, decoder, row_factory, self, state)
        self._continuous_paging_sessions[stream_id] = session
        return session

    def remove_continuous_paging_session(self, stream_id):
        try:
            self._continuous_paging_sessions.pop(stream_id)
            with self.lock:
                log.debug("Returning cp session stream id %s", stream_id)
                self.request_ids.append(stream_id)
        except KeyError:
            pass

    @defunct_on_error
    def _send_options_message(self):
        log.debug("Sending initial options message for new connection (%s) to %s", id(self), self.endpoint)
        self.send_msg(OptionsMessage(), self.get_request_id(), self._handle_options_response)

    @defunct_on_error
    def _handle_options_response(self, options_response):
        self.shard_id, self.sharding_info = ShardingInfo.parse_sharding_info(options_response)
        if self.is_defunct:
            return

        if not isinstance(options_response, SupportedMessage):
            if isinstance(options_response, ConnectionException):
                raise options_response
            else:
                log.error("Did not get expected SupportedMessage response; "
                          "instead, got: %s", options_response)
                raise ConnectionException("Did not get expected SupportedMessage "
                                          "response; instead, got: %s"
                                          % (options_response,))

        log.debug("Received options response on new connection (%s) from %s",
                  id(self), self.endpoint)
        supported_cql_versions = options_response.cql_versions
        remote_supported_compressions = options_response.options['COMPRESSION']
        self._product_type = options_response.options.get('PRODUCT_TYPE', [None])[0]

        if self.cql_version:
            if self.cql_version not in supported_cql_versions:
                raise ProtocolError(
                    "cql_version %r is not supported by remote (w/ native "
                    "protocol). Supported versions: %r"
                    % (self.cql_version, supported_cql_versions))
        else:
            self.cql_version = supported_cql_versions[0]

        self._compressor = None
        compression_type = None
        if self.compression:
            overlap = (set(locally_supported_compressions.keys()) &
                       set(remote_supported_compressions))
            if len(overlap) == 0:
                log.debug("No available compression types supported on both ends."
                          " locally supported: %r. remotely supported: %r",
                          locally_supported_compressions.keys(),
                          remote_supported_compressions)
            else:
                compression_type = None
                if isinstance(self.compression, six.string_types):
                    # the user picked a specific compression type ('snappy' or 'lz4')
                    if self.compression not in remote_supported_compressions:
                        raise ProtocolError(
                            "The requested compression type (%s) is not supported by the Cassandra server at %s"
                            % (self.compression, self.endpoint))
                    compression_type = self.compression
                else:
                    # our locally supported compressions are ordered to prefer
                    # lz4, if available
                    for k in locally_supported_compressions.keys():
                        if k in overlap:
                            compression_type = k
                            break

                # If snappy compression is selected with v5+checksumming, the connection
                # will fail with OTO. Only lz4 is supported
                if (compression_type == 'snappy' and
                        ProtocolVersion.has_checksumming_support(self.protocol_version)):
                    log.debug("Snappy compression is not supported with protocol version %s and "
                              "checksumming. Consider installing lz4. Disabling compression.", self.protocol_version)
                    compression_type = None
                else:
                    # set the decompressor here, but set the compressor only after
                    # a successful Ready message
                    self._compression_type = compression_type
                    self._compressor, self.decompressor = \
                        locally_supported_compressions[compression_type]

        self._send_startup_message(compression_type, no_compact=self.no_compact)

    @defunct_on_error
    def _send_startup_message(self, compression=None, no_compact=False):
        log.debug("Sending StartupMessage on %s", self)
        opts = {'DRIVER_NAME': DRIVER_NAME,
                'DRIVER_VERSION': DRIVER_VERSION}
        if compression:
            opts['COMPRESSION'] = compression
        if no_compact:
            opts['NO_COMPACT'] = 'true'
        sm = StartupMessage(cqlversion=self.cql_version, options=opts)
        self.send_msg(sm, self.get_request_id(), cb=self._handle_startup_response)
        log.debug("Sent StartupMessage on %s", self)

    @defunct_on_error
    def _handle_startup_response(self, startup_response, did_authenticate=False):
        if self.is_defunct:
            return

        if isinstance(startup_response, ReadyMessage):
            if self.authenticator:
                log.warning("An authentication challenge was not sent, "
                            "this is suspicious because the driver expects "
                            "authentication (configured authenticator = %s)",
                            self.authenticator.__class__.__name__)

            log.debug("Got ReadyMessage on new connection (%s) from %s", id(self), self.endpoint)
            self._enable_compression()

            if ProtocolVersion.has_checksumming_support(self.protocol_version):
                self._enable_checksumming()

            self.connected_event.set()
        elif isinstance(startup_response, AuthenticateMessage):
            log.debug("Got AuthenticateMessage on new connection (%s) from %s: %s",
                      id(self), self.endpoint, startup_response.authenticator)

            if self.authenticator is None:
                log.error("Failed to authenticate to %s. If you are trying to connect to a DSE cluster, "
                          "consider using TransitionalModePlainTextAuthProvider "
                          "if DSE authentication is configured with transitional mode" % (self.host,))
                raise AuthenticationFailed('Remote end requires authentication')

            self._enable_compression()
            if ProtocolVersion.has_checksumming_support(self.protocol_version):
                self._enable_checksumming()

            if isinstance(self.authenticator, dict):
                log.debug("Sending credentials-based auth response on %s", self)
                cm = CredentialsMessage(creds=self.authenticator)
                callback = partial(self._handle_startup_response, did_authenticate=True)
                self.send_msg(cm, self.get_request_id(), cb=callback)
            else:
                log.debug("Sending SASL-based auth response on %s", self)
                self.authenticator.server_authenticator_class = startup_response.authenticator
                initial_response = self.authenticator.initial_response()
                initial_response = "" if initial_response is None else initial_response
                self.send_msg(AuthResponseMessage(initial_response), self.get_request_id(),
                              self._handle_auth_response)
        elif isinstance(startup_response, ErrorMessage):
            log.debug("Received ErrorMessage on new connection (%s) from %s: %s",
                      id(self), self.endpoint, startup_response.summary_msg())
            if did_authenticate:
                raise AuthenticationFailed(
                    "Failed to authenticate to %s: %s" %
                    (self.endpoint, startup_response.summary_msg()))
            else:
                raise ConnectionException(
                    "Failed to initialize new connection to %s: %s"
                    % (self.endpoint, startup_response.summary_msg()))
        elif isinstance(startup_response, ConnectionShutdown):
            log.debug("Connection to %s was closed during the startup handshake", (self.endpoint))
            raise startup_response
        else:
            msg = "Unexpected response during Connection setup: %r"
            log.error(msg, startup_response)
            raise ProtocolError(msg % (startup_response,))

    @defunct_on_error
    def _handle_auth_response(self, auth_response):
        if self.is_defunct:
            return

        if isinstance(auth_response, AuthSuccessMessage):
            log.debug("Connection %s successfully authenticated", self)
            self.authenticator.on_authentication_success(auth_response.token)
            if self._compressor:
                self.compressor = self._compressor
            self.connected_event.set()
        elif isinstance(auth_response, AuthChallengeMessage):
            response = self.authenticator.evaluate_challenge(auth_response.challenge)
            msg = AuthResponseMessage("" if response is None else response)
            log.debug("Responding to auth challenge on %s", self)
            self.send_msg(msg, self.get_request_id(), self._handle_auth_response)
        elif isinstance(auth_response, ErrorMessage):
            log.debug("Received ErrorMessage on new connection (%s) from %s: %s",
                      id(self), self.endpoint, auth_response.summary_msg())
            raise AuthenticationFailed(
                "Failed to authenticate to %s: %s" %
                (self.endpoint, auth_response.summary_msg()))
        elif isinstance(auth_response, ConnectionShutdown):
            log.debug("Connection to %s was closed during the authentication process", self.endpoint)
            raise auth_response
        else:
            msg = "Unexpected response during Connection authentication to %s: %r"
            log.error(msg, self.endpoint, auth_response)
            raise ProtocolError(msg % (self.endpoint, auth_response))

    def set_keyspace_blocking(self, keyspace):
        if not keyspace or keyspace == self.keyspace:
            return

        query = QueryMessage(query='USE "%s"' % (keyspace,),
                             consistency_level=ConsistencyLevel.ONE)
        try:
            result = self.wait_for_response(query)
        except InvalidRequestException as ire:
            # the keyspace probably doesn't exist
            raise ire.to_exception()
        except Exception as exc:
            conn_exc = ConnectionException(
                "Problem while setting keyspace: %r" % (exc,), self.endpoint)
            self.defunct(conn_exc)
            raise conn_exc

        if isinstance(result, ResultMessage):
            self.keyspace = keyspace
        else:
            conn_exc = ConnectionException(
                "Problem while setting keyspace: %r" % (result,), self.endpoint)
            self.defunct(conn_exc)
            raise conn_exc

    def set_keyspace_async(self, keyspace, callback):
        """
        Use this in order to avoid deadlocking the event loop thread.
        When the operation completes, `callback` will be called with
        two arguments: this connection and an Exception if an error
        occurred, otherwise :const:`None`.

        This method will always increment :attr:`.in_flight` attribute, even if
        it doesn't need to make a request, just to maintain an
        ":attr:`.in_flight` is incremented" invariant.
        """
        # Here we increment in_flight unconditionally, whether we need to issue
        # a request or not. This is bad, but allows callers -- specifically
        # _set_keyspace_for_all_conns -- to assume that we increment
        # self.in_flight during this call. This allows the passed callback to
        # safely call HostConnection{Pool,}.return_connection on this
        # Connection.
        #
        # We use a busy wait on the lock here because:
        # - we'll only spin if the connection is at max capacity, which is very
        #   unlikely for a set_keyspace call
        # - it allows us to avoid signaling a condition every time a request completes
        while True:
            with self.lock:
                if self.in_flight < self.max_request_id:
                    self.in_flight += 1
                    break
            time.sleep(0.001)

        if not keyspace or keyspace == self.keyspace:
            callback(self, None)
            return

        query = QueryMessage(query='USE "%s"' % (keyspace,),
                             consistency_level=ConsistencyLevel.ONE)

        def process_result(result):
            if isinstance(result, ResultMessage):
                self.keyspace = keyspace
                callback(self, None)
            elif isinstance(result, InvalidRequestException):
                callback(self, result.to_exception())
            else:
                callback(self, self.defunct(ConnectionException(
                    "Problem while setting keyspace: %r" % (result,), self.endpoint)))

        # We've incremented self.in_flight above, so we "have permission" to
        # acquire a new request id
        request_id = self.get_request_id()

        self.send_msg(query, request_id, process_result)

    @property
    def is_idle(self):
        return not self.msg_received

    def reset_idle(self):
        self.msg_received = False

    def __str__(self):
        status = ""
        if self.is_defunct:
            status = " (defunct)"
        elif self.is_closed:
            status = " (closed)"

        return "<%s(%r) %s%s>" % (self.__class__.__name__, id(self), self.endpoint, status)
    __repr__ = __str__


class ResponseWaiter(object):

    def __init__(self, connection, num_responses, fail_on_error):
        self.connection = connection
        self.pending = num_responses
        self.fail_on_error = fail_on_error
        self.error = None
        self.responses = [None] * num_responses
        self.event = Event()

    def got_response(self, response, index):
        with self.connection.lock:
            self.connection.in_flight -= 1
        if isinstance(response, Exception):
            if hasattr(response, 'to_exception'):
                response = response.to_exception()
            if self.fail_on_error:
                self.error = response
                self.event.set()
            else:
                self.responses[index] = (False, response)
        else:
            if not self.fail_on_error:
                self.responses[index] = (True, response)
            else:
                self.responses[index] = response

        self.pending -= 1
        if not self.pending:
            self.event.set()

    def deliver(self, timeout=None):
        """
        If fail_on_error was set to False, a list of (success, response)
        tuples will be returned.  If success is False, response will be
        an Exception.  Otherwise, response will be the normal query response.

        If fail_on_error was left as True and one of the requests
        failed, the corresponding Exception will be raised. Otherwise,
        the normal response will be returned.
        """
        self.event.wait(timeout)
        if self.error:
            raise self.error
        elif not self.event.is_set():
            raise OperationTimedOut()
        else:
            return self.responses


class HeartbeatFuture(object):
    def __init__(self, connection, owner):
        self._exception = None
        self._event = Event()
        self.connection = connection
        self.owner = owner
        log.debug("Sending options message heartbeat on idle connection (%s) %s",
                  id(connection), connection.endpoint)
        with connection.lock:
            if connection.in_flight < connection.max_request_id:
                connection.in_flight += 1
                connection.send_msg(OptionsMessage(), connection.get_request_id(), self._options_callback)
            else:
                self._exception = Exception("Failed to send heartbeat because connection 'in_flight' exceeds threshold")
                self._event.set()

    def wait(self, timeout):
        self._event.wait(timeout)
        if self._event.is_set():
            if self._exception:
                raise self._exception
        else:
            raise OperationTimedOut("Connection heartbeat timeout after %s seconds" % (timeout,), self.connection.endpoint)

    def _options_callback(self, response):
        if isinstance(response, SupportedMessage):
            log.debug("Received options response on connection (%s) from %s",
                      id(self.connection), self.connection.endpoint)
        else:
            if isinstance(response, ConnectionException):
                self._exception = response
            else:
                self._exception = ConnectionException("Received unexpected response to OptionsMessage: %s"
                                                      % (response,))
        self._event.set()


class ConnectionHeartbeat(Thread):

    def __init__(self, interval_sec, get_connection_holders, timeout):
        Thread.__init__(self, name="Connection heartbeat")
        self._interval = interval_sec
        self._timeout = timeout
        self._get_connection_holders = get_connection_holders
        self._shutdown_event = Event()
        self.daemon = True
        self.start()

    class ShutdownException(Exception):
        pass

    def run(self):
        self._shutdown_event.wait(self._interval)
        while not self._shutdown_event.is_set():
            start_time = time.time()

            futures = []
            failed_connections = []
            try:
                for connections, owner in [(o.get_connections(), o) for o in self._get_connection_holders()]:
                    for connection in connections:
                        self._raise_if_stopped()
                        if not (connection.is_defunct or connection.is_closed):
                            if connection.is_idle:
                                try:
                                    futures.append(HeartbeatFuture(connection, owner))
                                except Exception as e:
                                    log.warning("Failed sending heartbeat message on connection (%s) to %s",
                                                id(connection), connection.endpoint)
                                    failed_connections.append((connection, owner, e))
                            else:
                                connection.reset_idle()
                        else:
                            log.debug("Cannot send heartbeat message on connection (%s) to %s",
                                      id(connection), connection.endpoint)
                            # make sure the owner sees this defunt/closed connection
                            owner.return_connection(connection)
                    self._raise_if_stopped()

                # Wait max `self._timeout` seconds for all HeartbeatFutures to complete
                timeout = self._timeout
                start_time = time.time()
                for f in futures:
                    self._raise_if_stopped()
                    connection = f.connection
                    try:
                        f.wait(timeout)
                        # TODO: move this, along with connection locks in pool, down into Connection
                        with connection.lock:
                            connection.in_flight -= 1
                        connection.reset_idle()
                    except Exception as e:
                        log.warning("Heartbeat failed for connection (%s) to %s",
                                    id(connection), connection.endpoint)
                        failed_connections.append((f.connection, f.owner, e))

                    timeout = self._timeout - (time.time() - start_time)

                for connection, owner, exc in failed_connections:
                    self._raise_if_stopped()
                    if not connection.is_control_connection:
                        # Only HostConnection supports shutdown_on_error
                        owner.shutdown_on_error = True
                    connection.defunct(exc)
                    owner.return_connection(connection)
            except self.ShutdownException:
                pass
            except Exception:
                log.error("Failed connection heartbeat", exc_info=True)

            elapsed = time.time() - start_time
            self._shutdown_event.wait(max(self._interval - elapsed, 0.01))

    def stop(self):
        self._shutdown_event.set()
        self.join()

    def _raise_if_stopped(self):
        if self._shutdown_event.is_set():
            raise self.ShutdownException()


class Timer(object):

    canceled = False

    def __init__(self, timeout, callback):
        self.end = time.time() + timeout
        self.callback = callback

    def __lt__(self, other):
        return self.end < other.end

    def cancel(self):
        self.canceled = True

    def finish(self, time_now):
        if self.canceled:
            return True

        if time_now >= self.end:
            self.callback()
            return True

        return False


class TimerManager(object):

    def __init__(self):
        self._queue = []
        self._new_timers = []

    def add_timer(self, timer):
        """
        called from client thread with a Timer object
        """
        self._new_timers.append((timer.end, timer))

    def service_timeouts(self):
        """
        run callbacks on all expired timers
        Called from the event thread
        :return: next end time, or None
        """
        queue = self._queue
        if self._new_timers:
            new_timers = self._new_timers
            while new_timers:
                heappush(queue, new_timers.pop())

        if queue:
            now = time.time()
            while queue:
                try:
                    timer = queue[0][1]
                    if timer.finish(now):
                        heappop(queue)
                    else:
                        return timer.end
                except Exception:
                    log.exception("Exception while servicing timeout callback: ")

    @property
    def next_timeout(self):
        try:
            return self._queue[0][0]
        except IndexError:
            pass<|MERGE_RESOLUTION|>--- conflicted
+++ resolved
@@ -780,12 +780,8 @@
                  ssl_options=None, sockopts=None, compression=True,
                  cql_version=None, protocol_version=ProtocolVersion.MAX_SUPPORTED, is_control_connection=False,
                  user_type_map=None, connect_timeout=None, allow_beta_protocol_version=False, no_compact=False,
-<<<<<<< HEAD
-                 ssl_context=None, owning_pool=None, shard_id=None, total_shards=None):
-=======
-                 ssl_context=None, on_orphaned_stream_released=None):
->>>>>>> 9a645c58
-
+                 ssl_context=None, owning_pool=None, shard_id=None, total_shards=None,
+                 on_orphaned_stream_released=None):
         # TODO next major rename host to endpoint and remove port kwarg.
         self.endpoint = host if isinstance(host, EndPoint) else DefaultEndPoint(host, port)
 
@@ -807,11 +803,7 @@
         self._continuous_paging_sessions = {}
         self._socket_writable = True
         self.orphaned_request_ids = set()
-<<<<<<< HEAD
-        self._owning_pool = owning_pool
-=======
         self._on_orphaned_stream_released = on_orphaned_stream_released
->>>>>>> 9a645c58
 
         if ssl_options:
             self._check_hostname = bool(self.ssl_options.pop('check_hostname', False))
@@ -1257,13 +1249,8 @@
                         self.in_flight -= 1
                         self.orphaned_request_ids.remove(stream_id)
                         need_notify_of_release = True
-<<<<<<< HEAD
-                if need_notify_of_release and self._owning_pool:
-                    self._owning_pool.on_orphaned_stream_released()
-=======
                 if need_notify_of_release and self._on_orphaned_stream_released:
                     self._on_orphaned_stream_released()
->>>>>>> 9a645c58
 
                 try:
                     callback, decoder, result_metadata = self._requests.pop(stream_id)
