--- conflicted
+++ resolved
@@ -22,11 +22,7 @@
 
 logging.getLogger('cassandra').addHandler(NullHandler())
 
-<<<<<<< HEAD
-__version_info__ = (3, 17, 0, 'post0')
-=======
-__version_info__ = (3, 17, 1)
->>>>>>> 1d33b2f4
+__version_info__ = (3, 17, 1, 'post0')
 __version__ = '.'.join(map(str, __version_info__))
 
 
