--- conflicted
+++ resolved
@@ -367,7 +367,6 @@
 
     def _replace(self, connection):
         log.debug("Replacing connection (%s) to %s", id(connection), self.host)
-<<<<<<< HEAD
         try:
             conn = self._session.cluster.connection_factory(self.host.address)
             if self._session.keyspace:
@@ -379,15 +378,7 @@
         else:
             with self._lock:
                 self._is_replacing = False
-=======
-        conn = self._session.cluster.connection_factory(self.host.address)
-        if self._session.keyspace:
-            conn.set_keyspace_blocking(self._session.keyspace)
-        self._connection = conn
-        with self._lock:
-            self._is_replacing = False
-            self._stream_available_condition.notify()
->>>>>>> 023a7a87
+                self._stream_available_condition.notify()
 
     def shutdown(self):
         with self._lock:
