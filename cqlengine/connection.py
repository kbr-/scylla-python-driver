--- conflicted
+++ resolved
@@ -103,12 +103,8 @@
     elif isinstance(query, basestring):
         query = SimpleStatement(query, consistency_level=consistency_level)
 
-<<<<<<< HEAD
-
     LOG.info(query.query_string)
 
-=======
->>>>>>> 0bab28d4
     params = params or {}
     result = session.execute(query, params)
 
