--- conflicted
+++ resolved
@@ -5,12 +5,7 @@
 from cqlengine.columns import Counter, List, Set
 
 from cqlengine.connection import execute
-<<<<<<< HEAD
 from cqlengine.exceptions import CQLEngineException, ValidationError, TransactionException, LWTException
-=======
-
-from cqlengine.exceptions import CQLEngineException, ValidationError, TransactionException
->>>>>>> 281fb84a
 from cqlengine.functions import Token, BaseQueryFunction, QueryValue, UnicodeMixin
 
 #CQL 3 reference:
@@ -633,20 +628,9 @@
         return self._only_or_defer('defer', fields)
 
     def create(self, **kwargs):
-<<<<<<< HEAD
         return self.model(**kwargs).batch(self._batch).ttl(self._ttl).\
             consistency(self._consistency).if_not_exists(self._if_not_exists).\
             timestamp(self._timestamp).save()
-=======
-
-        x = self.model(**kwargs).batch(self._batch)
-        x = x.ttl(self._ttl).\
-            consistency(self._consistency).\
-            timestamp(self._timestamp)
-        x = x.transaction(self._transaction).save()
-
-        return x
->>>>>>> 281fb84a
 
     def delete(self):
         """
@@ -851,11 +835,7 @@
     _timestamp = None
     _if_not_exists = False
 
-<<<<<<< HEAD
     def __init__(self, model, instance=None, batch=None, ttl=None, consistency=None, timestamp=None, if_not_exists=False, transaction=None):
-=======
-    def __init__(self, model, instance=None, batch=None, ttl=None, consistency=None, timestamp=None, transaction=None):
->>>>>>> 281fb84a
         self.model = model
         self.column_family_name = self.model.column_family_name()
         self.instance = instance
@@ -863,10 +843,7 @@
         self._ttl = ttl
         self._consistency = consistency
         self._timestamp = timestamp
-<<<<<<< HEAD
         self._if_not_exists = if_not_exists
-=======
->>>>>>> 281fb84a
         self._transaction = transaction
 
     def _execute(self, q):
@@ -874,7 +851,6 @@
             return self._batch.add_query(q)
         else:
             tmp = execute(q, consistency_level=self._consistency)
-<<<<<<< HEAD
             if self._if_not_exists:
                 check_applied(tmp)
             if self._transaction and tmp[0].get('[applied]', True) is False:
@@ -883,8 +859,6 @@
                 actual = ', '.join('{0}={1}'.format(f, v) for f, v in tmp[0].items())
                 message = 'Transaction statement failed: Expected: {0}  Actual: {1}'.format(expected, actual)
                 raise TransactionException(message)
-=======
->>>>>>> Small fixes and tests added
             return tmp
 
     def batch(self, batch_obj):
@@ -994,13 +968,7 @@
         if self.instance._has_counter or self.instance._can_update():
             return self.update()
         else:
-<<<<<<< HEAD
             insert = InsertStatement(self.column_family_name, ttl=self._ttl, timestamp=self._timestamp, if_not_exists=self._if_not_exists, transactions=self._transaction)
-
-=======
-            insert = InsertStatement(self.column_family_name, ttl=self._ttl,
-                                     timestamp=self._timestamp, transactions=self._transaction)
->>>>>>> 281fb84a
             for name, col in self.instance._columns.items():
                 val = getattr(self.instance, name, None)
                 if col._val_is_null(val):
